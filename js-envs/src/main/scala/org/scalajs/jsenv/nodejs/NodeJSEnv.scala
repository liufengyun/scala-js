--- conflicted
+++ resolved
@@ -40,18 +40,8 @@
 
   protected def vmName: String = "Node.js"
 
-<<<<<<< HEAD
   override def jsRunner(files: Seq[VirtualJSFile]): JSRunner =
     new NodeRunner(files)
-=======
-  // For binary compatibility
-  override protected val executable: String = config.executable
-
-  override def jsRunner(libs: Seq[ResolvedJSDependency],
-      code: VirtualJSFile): JSRunner = {
-    new NodeRunner(libs, code)
-  }
->>>>>>> d5d1fbe5
 
   override def asyncRunner(files: Seq[VirtualJSFile]): AsyncJSRunner =
     new AsyncNodeRunner(files)
