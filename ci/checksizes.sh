--- conflicted
+++ resolved
@@ -14,14 +14,10 @@
   2.13.0-M3)
     VER=2.13.0-M3
     ;;
-<<<<<<< HEAD
-  2.11.0|2.11.1|2.11.2|2.11.4|2.11.5|2.11.6|2.11.7|2.11.8|2.11.11|2.12.1|2.12.2|2.12.3|2.12.4)
-=======
   2.13.0-M4)
     VER=2.13.0-M4
     ;;
-  2.10.3|2.10.4|2.10.5|2.10.6|2.10.7|2.11.0|2.11.1|2.11.2|2.11.4|2.11.5|2.11.6|2.11.7|2.11.8|2.11.11|2.12.0|2.12.1|2.12.2|2.12.3|2.12.4)
->>>>>>> 63477d0c
+  2.11.0|2.11.1|2.11.2|2.11.4|2.11.5|2.11.6|2.11.7|2.11.8|2.11.11|2.12.1|2.12.2|2.12.3|2.12.4)
     echo "Ignoring checksizes for Scala $FULLVER"
     exit 0
     ;;
@@ -59,10 +55,10 @@
     REVERSI_OPT_GZ_EXPECTEDSIZE=32000
     ;;
   2.13.0-M4)
-    REVERSI_PREOPT_EXPECTEDSIZE=580000
-    REVERSI_OPT_EXPECTEDSIZE=136000
-    REVERSI_PREOPT_GZ_EXPECTEDSIZE=77000
-    REVERSI_OPT_GZ_EXPECTEDSIZE=34000
+    REVERSI_PREOPT_EXPECTEDSIZE=559000
+    REVERSI_OPT_EXPECTEDSIZE=128000
+    REVERSI_PREOPT_GZ_EXPECTEDSIZE=75000
+    REVERSI_OPT_GZ_EXPECTEDSIZE=33000
     ;;
 esac
 
