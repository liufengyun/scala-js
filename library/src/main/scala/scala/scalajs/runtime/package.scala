--- conflicted
+++ resolved
@@ -4,16 +4,8 @@
 
 package object runtime {
 
-<<<<<<< HEAD
-=======
   import scala.scalajs.runtime.Compat._
 
-  @deprecated("Use scala.scalajs.LinkingInfo.assumingES6 instead.", "0.6.6")
-  @inline
-  def assumingES6: Boolean =
-    scala.scalajs.LinkingInfo.assumingES6
-
->>>>>>> f5f9a515
   def wrapJavaScriptException(e: Any): Throwable = e match {
     case e: Throwable => e
     case _            => js.JavaScriptException(e)
@@ -24,108 +16,12 @@
     case _                         => th
   }
 
-<<<<<<< HEAD
-  def toJSVarArgs[A](seq: Seq[A]): js.Array[A] = {
-    seq match {
-      case seq: js.WrappedArray[A] =>
-        seq.array
-      case _ =>
-        val result = new js.Array[A]
-        seq.foreach(x => result.push(x))
-        result
-    }
-  }
-
-=======
-  def cloneObject(from: js.Object): js.Object = {
-    val fromDyn = from.asInstanceOf[js.Dynamic]
-    val result = js.Dynamic.newInstance(fromDyn.constructor)()
-    val fromDict = from.asInstanceOf[js.Dictionary[js.Any]]
-    val resultDict = result.asInstanceOf[js.Dictionary[js.Any]]
-    for (key <- fromDict.keys)
-      resultDict(key) = fromDict(key)
-    result
-  }
-
-  private final def resolveSuperRef(self: Any,
-      propName: Any): js.Dynamic = {
-    // !!! Duplicate code with the $resolveSuperRef helper
-    // scalastyle:off return
-    val getPrototypeOf = js.constructorOf[js.Object].getPrototypeOf
-    val getOwnPropertyDescriptor = js.constructorOf[js.Object].getOwnPropertyDescriptor
-
-    var superProto = getPrototypeOf(self.asInstanceOf[js.Any])
-    while (superProto != null) {
-      val desc = getOwnPropertyDescriptor(superProto, propName.asInstanceOf[js.Any])
-      if (!js.isUndefined(desc))
-        return desc
-      superProto = getPrototypeOf(superProto)
-    }
-
-    js.undefined.asInstanceOf[js.Dynamic]
-    // scalastyle:on return
-  }
-
-  final def jsObjectSuperGet(self: Any, propName: Any): Any = {
-    // !!! Duplicate code with the $superGet helper
-    val desc = resolveSuperRef(self, propName)
-    if (!js.isUndefined(desc)) {
-      val getter = desc.get
-      if (!js.isUndefined(getter))
-        getter.call(self.asInstanceOf[js.Any])
-      else
-        desc.value
-    } else {
-      js.undefined
-    }
-  }
-
-  final def jsObjectSuperSet(self: Any, propName: Any, value: Any): Unit = {
-    // !!! Duplicate code with the $superSet helper
-    // scalastyle:off return
-    val desc = resolveSuperRef(self, propName)
-    if (!js.isUndefined(desc)) {
-      val setter = desc.set
-      if (!js.isUndefined(setter)) {
-        setter.call(self.asInstanceOf[js.Any], value.asInstanceOf[js.Any])
-        return
-      }
-    }
-    throw js.JavaScriptException(
-        new js.TypeError("super has no setter '" + propName + "'."))
-    // scalastyle:on return
-  }
-
   @inline def toScalaVarArgs[A](array: js.Array[A]): Seq[A] =
     toScalaVarArgsImpl(array)
 
-  @inline final def genTraversableOnce2jsArray[A](
-      col: CompatTraversableOnce[A]): js.Array[A] = {
-    genTraversableOnce2jsArrayImpl(col)
-  }
+  @inline def toJSVarArgs[A](seq: Seq[A]): js.Array[A] =
+    toJSVarArgsImpl(seq)
 
-  final def jsTupleArray2jsObject(
-      tuples: js.Array[(String, js.Any)]): js.Object with js.Dynamic = {
-    val result = js.Dynamic.literal()
-    for ((name, value) <- tuples)
-      result.updateDynamic(name)(value)
-    result
-  }
-
-  /** Instantiates a JS object with variadic arguments to the constructor.
-   *
-   *  This method was needed by the codegen of 0.6.0 through 0.6.2. It is not
-   *  needed anymore, and should not be used directly.
-   *
-   *  It is kept for backward binary compatibility with 0.6.{0,1,2}, but will
-   *  be removed in the next major version.
-   */
-  @deprecated("Use js.Dynamic.newInstance instead.", "0.6.3")
-  @inline
-  def newJSObjectWithVarargs(ctor: js.Dynamic, args: js.Array[_]): js.Any =
-    js.Dynamic.newInstance(ctor)(args.asInstanceOf[js.Array[js.Any]].toSeq: _*)
-
->>>>>>> f5f9a515
   /** Dummy method used to preserve the type parameter of
    *  `js.constructorOf[T]` through erasure.
    *
