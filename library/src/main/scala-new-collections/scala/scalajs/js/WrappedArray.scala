/*
 * Scala.js (https://www.scala-js.org/)
 *
 * Copyright EPFL.
 *
 * Licensed under Apache License 2.0
 * (https://www.apache.org/licenses/LICENSE-2.0).
 *
 * See the NOTICE file distributed with this work for
 * additional information regarding copyright ownership.
 */

package scala.scalajs.js

import scala.language.implicitConversions

import scala.collection.mutable
import scala.collection.{SeqFactory, StrictOptimizedSeqFactory, StrictOptimizedSeqOps}

import scala.scalajs.js

/** Equivalent of scm.WrappedArray for js.Array */
@inline
final class WrappedArray[A](val array: js.Array[A])
    extends mutable.AbstractBuffer[A]
    with StrictOptimizedSeqOps[A, js.WrappedArray, js.WrappedArray[A]]
    with mutable.IndexedSeq[A]
    with mutable.IndexedSeqOps[A, js.WrappedArray, js.WrappedArray[A]]
    with mutable.IndexedBuffer[A]
<<<<<<< HEAD
    with mutable.Builder[A, js.WrappedArray[A]]
=======
    with mutable.Builder[A, WrappedArray[A]]
    with scala.collection.IterableFactoryDefaults[A, WrappedArray]
>>>>>>> b731fe37
    with Serializable {

  /** Creates a new empty [[WrappedArray]]. */
  def this() = this(js.Array())

  override def iterableFactory: SeqFactory[js.WrappedArray] = js.WrappedArray

  // IndexedSeq interface

  @inline def update(index: Int, elem: A): Unit = array(index) = elem
  @inline def apply(index: Int): A = array(index)
  @inline def length: Int = array.length

  @inline override def knownSize: Int = length

  // Builder interface

  @inline def addOne(elem: A): this.type = {
    array.push(elem)
    this
  }

  @inline def clear(): Unit =
    array.length = 0

  @inline def result(): js.WrappedArray[A] = this

  // Rest of Buffer interface

  @inline def prepend(elem: A): this.type = {
    array.unshift(elem)
    this
  }

  @inline override def prependAll(xs: IterableOnce[A]): this.type = {
    array.unshift(xs.iterator.toSeq: _*)
    this
  }

  @inline def insert(idx: Int, elem: A): Unit = {
    if (idx < 0 || idx > array.length)
      throw new IndexOutOfBoundsException
    array.splice(idx, 0, elem)
  }

  @inline
  def insertAll(n: Int, elems: scala.collection.IterableOnce[A]): Unit = {
    if (n < 0 || n > array.length)
      throw new IndexOutOfBoundsException
    array.splice(n, 0, elems.iterator.toSeq: _*)
  }

  def remove(n: Int): A = {
    if (n < 0 || n >= array.length)
      throw new IndexOutOfBoundsException
    array.splice(n, 1)(0)
  }

  override def remove(n: Int, count: Int): Unit = {
    if (count < 0)
      throw new IllegalArgumentException
    if (n < 0 || (count > 0 && n + count > array.length))
      throw new IndexOutOfBoundsException
    array.splice(n, count)
  }

  @inline override def className: String = "WrappedArray"

}

/** Factory for [[WrappedArray]]. Provides implicit conversion to [[Array]].
 */
object WrappedArray extends StrictOptimizedSeqFactory[js.WrappedArray] {

  def empty[A]: js.WrappedArray[A] = new js.WrappedArray[A]()

  def newBuilder[A]: mutable.Builder[A, js.WrappedArray[A]] =
    new js.WrappedArray[A]

  def from[A](source: IterableOnce[A]): js.WrappedArray[A] =
    (newBuilder[A] ++= source).result()

  implicit def toJSArray[A](wrappedArray: js.WrappedArray[A]): js.Array[A] =
    wrappedArray.array

}<|MERGE_RESOLUTION|>--- conflicted
+++ resolved
@@ -27,12 +27,8 @@
     with mutable.IndexedSeq[A]
     with mutable.IndexedSeqOps[A, js.WrappedArray, js.WrappedArray[A]]
     with mutable.IndexedBuffer[A]
-<<<<<<< HEAD
     with mutable.Builder[A, js.WrappedArray[A]]
-=======
-    with mutable.Builder[A, WrappedArray[A]]
-    with scala.collection.IterableFactoryDefaults[A, WrappedArray]
->>>>>>> b731fe37
+    with scala.collection.IterableFactoryDefaults[A, js.WrappedArray]
     with Serializable {
 
   /** Creates a new empty [[WrappedArray]]. */
