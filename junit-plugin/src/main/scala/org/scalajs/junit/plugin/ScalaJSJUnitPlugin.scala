package org.scalajs.junit.plugin

import scala.language.reflectiveCalls

import scala.reflect.internal.Flags
import scala.tools.nsc._
import scala.tools.nsc.plugins.{
  Plugin => NscPlugin, PluginComponent => NscPluginComponent
}

/** The Scala.js jUnit plugin is a way to overcome the lack of annotation
 *  information of any test class (usually accessed through reflection).
 *  This is all the information required by the Scala.js testing framework to
 *  execute the tests.
 *
 *  As an example we take the following test class:
 *  {{{
 *  class Foo {
 *    @Before def before(): Unit = {
 *      // Initialize the instance before the tests
 *    }
 *    @Test def bar(): Unit = {
 *      // assert some stuff
 *    }
 *    @Ignore("baz not implemented yet") @Test def baz(): Unit = {
 *      // assert some other stuff
 *    }
 *  }
 *
 *  object Foo {
 *    @BeforeClass def beforeClass(): Unit = {
 *      // Initialize some global state for the tests.
 *    }
 *  }
 *  }}}
 *
 *  Will generate the following bootstrapper module:
 *
 *  {{{
 *  object Foo\$scalajs\$junit\$bootstrapper extends org.scalajs.junit.JUnitTestBootstrapper {
 *
 *    def metadata(): JUnitClassMetadata = {
 *      new JUnitClassMetadata(
 *        classAnnotations = List(),
 *        moduleAnnotations = List(),
 *        classMethods = List(
 *            new JUnitMethodMetadata(name = "before",
 *                annotations = List(new Before)),
 *            new JUnitMethodMetadata(name = "bar",
 *                annotations = List(new Test)),
 *            new JUnitMethodMetadata(name = "baz",
 *                annotations = List(new Test, new Ignore("baz not implemented yet")))
 *        ),
 *        moduleMethods(
 *            new JUnitMethodMetadata(name = "beforeClass",
 *                annotations = List(new BeforeClass)))
 *      )
 *    }
 *
 *    def newInstance(): AnyRef = new Foo()
 *
 *    def invoke(methodName: String): Unit = {
 *      if (methodName == "0") Foo.beforeClass()
 *      else throw new NoSuchMethodException(methodId)
 *    }
 *
 *    def invoke(instance: AnyRef, methodName: String): Unit = {
 *      if (methodName == "before") instance.asInstanceOf[Foo].before()
 *      else if (methodName == "bar") instance.asInstanceOf[Foo].bar()
 *      else if (methodName == "baz") instance.asInstanceOf[Foo].baz()
 *      else throw new NoSuchMethodException(methodId)
 *    }
 *  }
 *  }}}
 *  The test framework will identify `Foo\$scalajs\$junit\$bootstrapper` as a test module
 *  because it extends `JUnitTestBootstrapper`. It will know which methods to run based
 *  on the info returned by Foo\$scalajs\$junit\$bootstrapper.metadata,
 *  it will create new test instances using `Foo\$scalajs\$junit\$bootstrapper.newInstance()`
 *  and it will invoke test methods using `invoke` on the bootstrapper.
 */
class ScalaJSJUnitPlugin(val global: Global) extends NscPlugin {

  val name: String = "Scala.js JUnit plugin"

  val components: List[NscPluginComponent] =
    List(ScalaJSJUnitPluginComponent)

  val description: String = "Makes JUnit test classes invokable in Scala.js"

<<<<<<< HEAD
  // `ScalaJSPlugin` instance reference. Only `registerModuleExports` is accessible.
  private lazy val scalaJSPlugin = {
    type ScalaJSPlugin = NscPlugin {
      def registerModuleExports(sym: ScalaJSJUnitPluginComponent.global.Symbol): Unit
    }
    global.plugins.collectFirst {
      case pl if pl.getClass.getName == "org.scalajs.nscplugin.ScalaJSPlugin" =>
        pl.asInstanceOf[ScalaJSPlugin]
    }.getOrElse {
      throw new Exception(
          "The Scala.js JUnit plugin only works with the Scala.js plugin enabled.")
    }
  }

=======
>>>>>>> efc5b865
  object ScalaJSJUnitPluginComponent
      extends plugins.PluginComponent with transform.Transform
      with CompatComponent {

    val global: Global = ScalaJSJUnitPlugin.this.global
    import global._

    val phaseName: String = "junit-inject"
    val runsAfter: List[String] = List("mixin")
    override val runsBefore: List[String] = List("jscode")

    protected def newTransformer(unit: CompilationUnit): Transformer =
      new ScalaJSJUnitPluginTransformer

    class ScalaJSJUnitPluginTransformer extends Transformer {

      import rootMirror.getRequiredClass

      private val TestClass =
        getRequiredClass("org.junit.Test")

      private val FixMethodOrderClass =
        getRequiredClass("org.junit.FixMethodOrder")

      private val annotationWhiteList = List(
        TestClass,
        getRequiredClass("org.junit.Before"),
        getRequiredClass("org.junit.After"),
        getRequiredClass("org.junit.BeforeClass"),
        getRequiredClass("org.junit.AfterClass"),
        getRequiredClass("org.junit.Ignore")
      )

      private val jUnitClassMetadataType =
        getRequiredClass("org.scalajs.junit.JUnitClassMetadata").toType

      private val jUnitTestMetadataType =
        getRequiredClass("org.scalajs.junit.JUnitTestBootstrapper").toType

      private def jUnitMethodMetadataTypeTree =
        TypeTree(getRequiredClass("org.scalajs.junit.JUnitMethodMetadata").toType)

      override def transform(tree: Tree): Tree = tree match {
        case tree: PackageDef =>
          def isClassWithJUnitAnnotation(sym: Symbol): Boolean = sym match {
            case _:ClassSymbol | _:ModuleSymbol =>
              val hasAnnotationInClass = sym.selfType.members.exists {
                case mtdSym: MethodSymbol => hasAnnotation(mtdSym, TestClass)
                case _ => false
              }
              if (hasAnnotationInClass) true
              else sym.parentSymbols.headOption.fold(false)(isClassWithJUnitAnnotation)

            case _ => false
          }

          val bootstrappers = tree.stats.groupBy { // Group the class with its module
            case clDef: ClassDef => Some(clDef.name)
            case _               => None
          }.iterator.flatMap {
            case (Some(_), xs) if xs.exists(x => isClassWithJUnitAnnotation(x.symbol)) =>
              def isModule(cDef: ClassDef): Boolean =
                cDef.mods.hasFlag(Flags.MODULE)
              def isTestClass(cDef: ClassDef): Boolean = {
                !cDef.mods.hasFlag(Flags.MODULE) &&
                !cDef.mods.hasFlag(Flags.ABSTRACT) &&
                !cDef.mods.hasFlag(Flags.TRAIT)
              }
              // Get the class definition and do the transformation
              xs.collectFirst {
                case clDef: ClassDef if isTestClass(clDef) =>
                  // Get the module definition
                  val modDefOption = xs collectFirst {
                    case clDef: ClassDef if isModule(clDef) => clDef
                  }
                  // Create a new module for the JUnit entry point.
                  mkBootstrapperClass(clDef, modDefOption)
              }

            case (_, xs) => None
          }

          val newStats = (tree.stats.map(transform).iterator ++ bootstrappers).toList

          treeCopy.PackageDef(tree: Tree, tree.pid, newStats)

        case _ =>
          super.transform(tree)
      }

      def mkBootstrapperClass(clazz: ClassDef, modDefOption: Option[ClassDef]): ClassDef = {
        val bootSym = clazz.symbol.cloneSymbol
        val getJUnitMetadataDef = mkGetJUnitMetadataDef(clazz.symbol,
            modDefOption.map(_.symbol))
        val newInstanceDef = genNewInstanceDef(clazz.symbol, bootSym)
        val invokeJUnitMethodDef = {
          val annotatedMethods = modDefOption.fold(List.empty[MethodSymbol]) { mod =>
            jUnitAnnotatedMethods(mod.symbol.asClass)
          }
          mkInvokeJUnitMethodOnModuleDef(annotatedMethods, bootSym,
              modDefOption.map(_.symbol))
        }
        val invokeJUnitMethodOnInstanceDef = {
          val annotatedMethods = jUnitAnnotatedMethods(clazz.symbol.asClass)
          mkInvokeJUnitMethodOnInstanceDef(annotatedMethods, bootSym,
              clazz.symbol)
        }
        val ctorDef = mkConstructorDef(clazz.symbol, bootSym, clazz.pos)

        val bootBody = {
          List(getJUnitMetadataDef, newInstanceDef, invokeJUnitMethodDef,
              invokeJUnitMethodOnInstanceDef, ctorDef)
        }
        val bootParents = List(
          TypeTree(definitions.ObjectTpe),
          TypeTree(jUnitTestMetadataType)
        )
        val bootImpl =
          treeCopy.Template(clazz.impl, bootParents, clazz.impl.self, bootBody)

        val bootName = newTypeName(clazz.name.toString + "$scalajs$junit$bootstrapper")
        val bootClazz = gen.mkClassDef(Modifiers(Flags.MODULE),
            bootName, Nil, bootImpl)
        bootSym.flags += Flags.MODULE
        bootSym.withoutAnnotations
        bootSym.setName(bootName)
        val newClazzInfo = {
          val newParentsInfo = List(
            definitions.ObjectTpe,
            jUnitTestMetadataType
          )
          val decls = bootSym.info.decls
          decls.enter(getJUnitMetadataDef.symbol)
          decls.enter(newInstanceDef.symbol)
          decls.enter(invokeJUnitMethodDef.symbol)
          decls.enter(invokeJUnitMethodOnInstanceDef.symbol)
          ClassInfoType(newParentsInfo, decls, bootSym.info.typeSymbol)
        }
        bootSym.setInfo(newClazzInfo)
        bootClazz.setSymbol(bootSym)

        currentRun.symSource(bootSym) = clazz.symbol.sourceFile

        bootClazz
      }

      def jUnitAnnotatedMethods(sym: Symbol): List[MethodSymbol] = {
        sym.selfType.members.collect {
          case m: MethodSymbol if !m.isBridge && hasJUnitMethodAnnotation(m) => m
        }.toList
      }

      /** Generates the constructor of a bootstrapper class. */
      private def mkConstructorDef(classSym: Symbol, bootSymbol: Symbol,
          pos: Position): DefDef = {
        val rhs = Block(
            Apply(
                Select(
                    Super(This(tpnme.EMPTY) setSymbol bootSymbol, tpnme.EMPTY),
                    nme.CONSTRUCTOR).setSymbol(
                    definitions.ObjectClass.primaryConstructor),
                Nil),
            Literal(Constant(()))
        )
        val sym = bootSymbol.newClassConstructor(pos)
        typer.typedDefDef(newDefDef(sym, rhs)())
      }

      /** This method generates a method that invokes a test method in the module
       *  given its name. These methods have no parameters.
       *
       *  Example:
       *  {{{
       *  object Foo {
       *    @BeforeClass def bar(): Unit
       *    @AfterClass def baz(): Unit
       *  }
       *  object Foo\$scalajs\$junit\$bootstrapper {
       *    // This is the method generated by mkInvokeJUnitMethodOnModuleDef
       *    def invoke(methodName: String): Unit = {
       *      if (methodName == "bar") Foo.bar()
       *      else if (methodName == "baz") Foo.baz()
       *      else throw new NoSuchMethodException(methodName + " not found")
       *    }
       *  }
       *  }}}
       */
      def mkInvokeJUnitMethodOnModuleDef(methods: List[MethodSymbol],
          bootSym: Symbol, modClassSym: Option[Symbol]): DefDef = {
        val invokeJUnitMethodSym = bootSym.newMethod(newTermName("invoke"))

        val paramSyms = {
          val params = List(("methodName", definitions.StringTpe))
          mkParamSymbols(invokeJUnitMethodSym, params)
        }

        invokeJUnitMethodSym.setInfo(MethodType(paramSyms, definitions.UnitTpe))

        def callLocally(methodSymbol: Symbol): Tree = {
          val methodSymbolLocal = {
            modClassSym.fold(methodSymbol) { sym =>
              methodSymbol.cloneSymbol(newOwner = sym)
            }
          }
          gen.mkMethodCall(methodSymbolLocal, Nil)
        }

        val invokeJUnitMethodRhs = mkMethodResolutionAndCall(invokeJUnitMethodSym,
            methods, paramSyms.head, callLocally)

        mkMethod(invokeJUnitMethodSym, invokeJUnitMethodRhs, paramSyms)
      }

      /** This method generates a method that invokes a test method in the class
       *  given its name. These methods have no parameters.
       *
       *  Example:
       *  {{{
       *  class Foo {
       *    @Test def bar(): Unit
       *    @Test def baz(): Unit
       *  }
       *  object Foo\$scalajs\$junit\$bootstrapper {
       *    // This is the method generated by mkInvokeJUnitMethodOnInstanceDef
       *    def invoke(instance: AnyRef, methodName: String): Unit = {
       *      if (methodName == "bar") instance.asInstanceOf[Foo].bar()
       *      else if (methodName == "baz") instance.asInstanceOf[Foo].baz()
       *      else throw new NoSuchMethodException(methodName + " not found")
       *    }
       *  }
       *  }}}
       */
      def mkInvokeJUnitMethodOnInstanceDef(methods: List[MethodSymbol],
          classSym: Symbol, refClassSym: Symbol): DefDef = {
        val invokeJUnitMethodSym = classSym.newMethod(newTermName("invoke"))

        val paramSyms = {
          val params = List(("instance", definitions.ObjectTpe),
            ("methodName", definitions.StringTpe))
          mkParamSymbols(invokeJUnitMethodSym, params)
        }

        val instanceParamSym :: idParamSym :: Nil = paramSyms

        invokeJUnitMethodSym.setInfo(MethodType(paramSyms, definitions.UnitTpe))

        def callLocally(methodSymbol: Symbol): Tree = {
          val instance = gen.mkAttributedIdent(instanceParamSym)
          val castedInstance = gen.mkAttributedCast(instance, refClassSym.tpe)
          gen.mkMethodCall(castedInstance, methodSymbol, Nil, Nil)
        }

        val invokeJUnitMethodRhs = mkMethodResolutionAndCall(invokeJUnitMethodSym,
          methods, idParamSym, callLocally)

        mkMethod(invokeJUnitMethodSym, invokeJUnitMethodRhs, paramSyms)
      }

      def mkGetJUnitMetadataDef(clSym: Symbol,
          modSymOption: Option[Symbol]): DefDef = {
        val methods = jUnitAnnotatedMethods(clSym)
        val modMethods = modSymOption.map(jUnitAnnotatedMethods)

        def liftAnnotations(methodSymbol: Symbol): List[Tree] = {
          val annotations = methodSymbol.annotations

          // Find and report unsupported JUnit annotations
          annotations.foreach {
            case ann if ann.atp.typeSymbol == TestClass && ann.original.isInstanceOf[Block] =>
              reporter.error(ann.pos, "@Test(timeout = ...) is not " +
                "supported in Scala.js JUnit Framework")

            case ann if ann.atp.typeSymbol == FixMethodOrderClass =>
              reporter.error(ann.pos, "@FixMethodOrder(...) is not supported " +
                "in Scala.js JUnit Framework")

            case _ => // all is well
          }

          // Collect lifted representations of the JUnit annotations
          annotations.collect {
            case ann if annotationWhiteList.contains(ann.tpe.typeSymbol) =>
              val args = if (ann.args != null) ann.args else Nil
              mkNewInstance(TypeTree(ann.tpe), args)
          }
        }

        def defaultMethodMetadata(tpe: TypeTree)(mtdSym: MethodSymbol): Tree = {
          val annotations = liftAnnotations(mtdSym)
          mkNewInstance(tpe, List(
              Literal(Constant(mtdSym.name.toString)),
              mkList(annotations)))
        }

        def mkList(elems: List[Tree]): Tree = {
          val varargsModule =
            if (hasNewCollections) definitions.ScalaRunTimeModule
            else definitions.PredefModule

          val array = ArrayValue(TypeTree(definitions.ObjectTpe), elems)
          val wrappedArray = gen.mkMethodCall(
              varargsModule,
              definitions.wrapVarargsArrayMethodName(definitions.ObjectTpe),
              Nil, List(array))
          val listApply = typer.typed {
            gen.mkMethodCall(definitions.ListModule, nme.apply, Nil, List(wrappedArray))
          }

          if (listApply.tpe.typeSymbol.isSubClass(definitions.ListClass))
            listApply
          else
            gen.mkCast(listApply, definitions.ListClass.toTypeConstructor)
        }

        def mkMethodList(tpe: TypeTree)(testMethods: List[MethodSymbol]): Tree =
          mkList(testMethods.map(defaultMethodMetadata(tpe)))

        val getJUnitMethodRhs = {
          mkNewInstance(
              TypeTree(jUnitClassMetadataType),
              List(
                mkList(liftAnnotations(clSym)),
                gen.mkNil,
                mkMethodList(jUnitMethodMetadataTypeTree)(methods),
                modMethods.fold(gen.mkNil)(mkMethodList(jUnitMethodMetadataTypeTree))
          ))
        }

        val getJUnitMetadataSym = clSym.newMethod(newTermName("metadata"))
        getJUnitMetadataSym.setInfo(MethodType(Nil, jUnitClassMetadataType))

        typer.typedDefDef(newDefDef(getJUnitMetadataSym, getJUnitMethodRhs)())
      }

      private def hasJUnitMethodAnnotation(mtd: MethodSymbol): Boolean =
        annotationWhiteList.exists(hasAnnotation(mtd, _))

      private def hasAnnotation(mtd: MethodSymbol, tpe: TypeSymbol): Boolean =
        mtd.annotations.exists(_.atp.typeSymbol == tpe)

      private def mkNewInstance[T: TypeTag](params: List[Tree]): Apply =
        mkNewInstance(TypeTree(typeOf[T]), params)

      private def mkNewInstance(tpe: TypeTree, params: List[Tree]): Apply =
        Apply(Select(New(tpe), nme.CONSTRUCTOR), params)

      /* Generate a method that creates a new instance of the test class, this
       * method will be located in the bootstrapper class.
       */
      private def genNewInstanceDef(classSym: Symbol, bootSymbol: Symbol): DefDef = {
        val mkNewInstanceDefRhs =
          mkNewInstance(TypeTree(classSym.typeConstructor), Nil)
        val mkNewInstanceDefSym = bootSymbol.newMethodSymbol(newTermName("newInstance"))
        mkNewInstanceDefSym.setInfo(MethodType(Nil, definitions.ObjectTpe))

        typer.typedDefDef(newDefDef(mkNewInstanceDefSym, mkNewInstanceDefRhs)())
      }

      private def mkParamSymbols(method: MethodSymbol,
          params: List[(String, Type)]): List[Symbol] = {
        params.map {
          case (pName, tpe) =>
            val sym = method.newValueParameter(newTermName(pName))
            sym.setInfo(tpe)
            sym
        }
      }

      private def mkMethod(methodSym: MethodSymbol, methodRhs: Tree,
          paramSymbols: List[Symbol]): DefDef = {
        val paramValDefs = List(paramSymbols.map(newValDef(_, EmptyTree)()))
        typer.typedDefDef(newDefDef(methodSym, methodRhs)(vparamss = paramValDefs))
      }

      private def mkMethodResolutionAndCall(methodSym: MethodSymbol,
          methods: List[Symbol], idParamSym: Symbol, genCall: Symbol => Tree): Tree = {
        val tree = methods.foldRight[Tree](mkMethodNotFound(idParamSym)) { (methodSymbol, acc) =>
            val mName = Literal(Constant(methodSymbol.name.toString))
            val paramIdent = gen.mkAttributedIdent(idParamSym)
            val cond = gen.mkMethodCall(paramIdent, definitions.Object_equals, Nil, List(mName))
            val call = genCall(methodSymbol)
            If(cond, call, acc)
        }
        atOwner(methodSym)(typer.typed(tree))
      }

      private def mkMethodNotFound(paramSym: Symbol) = {
        val paramIdent = gen.mkAttributedIdent(paramSym)
        val msg = gen.mkMethodCall(paramIdent, definitions.String_+, Nil,
          List(Literal(Constant(" not found"))))
        val exception = mkNewInstance[NoSuchMethodException](List(msg))
        Throw(exception)
      }
    }

    private lazy val hasNewCollections = {
      val v = scala.util.Properties.versionNumberString
      !v.startsWith("2.10.") &&
      !v.startsWith("2.11.") &&
      !v.startsWith("2.12.") &&
      v != "2.13.0-M3"
    }
  }
}<|MERGE_RESOLUTION|>--- conflicted
+++ resolved
@@ -87,23 +87,6 @@
 
   val description: String = "Makes JUnit test classes invokable in Scala.js"
 
-<<<<<<< HEAD
-  // `ScalaJSPlugin` instance reference. Only `registerModuleExports` is accessible.
-  private lazy val scalaJSPlugin = {
-    type ScalaJSPlugin = NscPlugin {
-      def registerModuleExports(sym: ScalaJSJUnitPluginComponent.global.Symbol): Unit
-    }
-    global.plugins.collectFirst {
-      case pl if pl.getClass.getName == "org.scalajs.nscplugin.ScalaJSPlugin" =>
-        pl.asInstanceOf[ScalaJSPlugin]
-    }.getOrElse {
-      throw new Exception(
-          "The Scala.js JUnit plugin only works with the Scala.js plugin enabled.")
-    }
-  }
-
-=======
->>>>>>> efc5b865
   object ScalaJSJUnitPluginComponent
       extends plugins.PluginComponent with transform.Transform
       with CompatComponent {
