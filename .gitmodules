--- conflicted
+++ resolved
@@ -1,9 +1,8 @@
-<<<<<<< HEAD
+[submodule "scalalib/source-2.10"]
+	path = scalalib/source-2.10
+	url = https://github.com/scala/scala.git
+	ignore = all
 [submodule "scalalib/source-2.11"]
 	path = scalalib/source-2.11
-=======
-[submodule "scalalib/source-2.10"]
-	path = scalalib/source-2.10
->>>>>>> 51b1acbc
 	url = https://github.com/scala/scala.git
 	ignore = all