--- conflicted
+++ resolved
@@ -159,15 +159,10 @@
         if (options.fullOpt) options.semantics.optimized
         else options.semantics
 
-<<<<<<< HEAD
-      val frontendConfig = LinkerFrontend.Config()
-=======
       val config = StandardLinker.Config()
         .withSemantics(semantics)
         .withModuleKind(options.moduleKind)
         .withOutputMode(options.outputMode)
-        .withBypassLinkingErrorsInternal(options.bypassLinkingErrors)
->>>>>>> d5d1fbe5
         .withCheckIR(options.checkIR)
         .withOptimizer(!options.noOpt)
         .withParallel(true)
