--- conflicted
+++ resolved
@@ -13,15 +13,6 @@
 import sbt.inc.{ IncOptions, ClassfileManager }
 import Keys._
 
-<<<<<<< HEAD
-=======
-import java.io.{ BufferedWriter, FileWriter }
-import java.nio.charset.Charset
-
-import scala.collection.mutable
-
-import Utils._
->>>>>>> 9b5cb2a1
 import Implicits._
 
 import scala.scalajs.tools.io.{IO => _, _}
@@ -36,11 +27,7 @@
 import scala.scalajs.sbtplugin.testing.TestFramework
 
 object ScalaJSPlugin extends Plugin {
-<<<<<<< HEAD
   val scalaJSVersion = "0.5.0-SNAPSHOT"
-=======
-  val scalaJSVersion = "0.4.3"
->>>>>>> 9b5cb2a1
   val scalaJSIsSnapshotVersion = scalaJSVersion endsWith "-SNAPSHOT"
   val scalaJSScalaVersion = "2.10.2"
 
@@ -81,16 +68,14 @@
 
     val relativeSourceMaps = settingKey[Boolean](
         "Make the referenced paths on source maps relative to target path")
-<<<<<<< HEAD
+
+    val emitSourceMaps = settingKey[Boolean](
+        "Whether package and optimize stages should emit source maps at all")
 
     // Task keys to re-wire sources and run with other VM
     val packageStage = taskKey[Unit]("Run stuff after packageJS")
     val fastOptStage = taskKey[Unit]("Run stuff after fastOptJS")
     val fullOptStage = taskKey[Unit]("Run stuff after fullOptJS")
-=======
-    val emitSourceMaps = settingKey[Boolean](
-        "Whether package and optimize stages should emit source maps at all")
->>>>>>> 9b5cb2a1
   }
 
   import ScalaJSKeys._
@@ -136,7 +121,6 @@
 
         IO.createDirectory(output.getParentFile)
 
-<<<<<<< HEAD
         val outputWriter = new FileVirtualScalaJSPackfileWriter(output)
 
         try {
@@ -164,7 +148,7 @@
                         name = output.name,
                         writer = outputWriter,
                         packOrder = packOrder,
-                        wantSourceMap = (packageJSKey != packageExternalDepsJS),
+                        wantSourceMap = (emitSourceMaps in packageJSKey).value,
                         relativizeSourceMapBase = relSourceMapBase),
                     s.log)
               } finally {
@@ -176,40 +160,6 @@
           }
         } finally {
           outputWriter.close()
-=======
-        if (classpath.isEmpty) {
-          if (!output.isFile || output.length != 0)
-            IO.writeLines(output, Nil)
-        } else {
-          FileFunction.cached(taskCacheDir,
-              FilesInfo.lastModified, FilesInfo.exists) { dependencies =>
-            s.log.info("Packaging %s ..." format output)
-            import ScalaJSPackager._
-            val classpathEntries =
-              ScalaJSClasspathEntries.readEntriesInClasspathPartial(classpath)
-            val packager = new ScalaJSPackager
-            val relSourceMapBase =
-              if (relativeSourceMaps.value) Some(output.getParentFile.toURI())
-              else None
-
-            val outputWriter = new FileVirtualJSFileWriter(output)
-
-            try {
-              packager.packageScalaJS(
-                  Inputs(classpath = classpathEntries),
-                  OutputConfig(
-                      name = output.name,
-                      writer = outputWriter,
-                      wantSourceMap = (emitSourceMaps in packageJSKey).value,
-                      relativizeSourceMapBase = relSourceMapBase),
-                  s.log)
-            } finally {
-              outputWriter.close()
-            }
-
-            Set(output)
-          } (filesToWatchForChanges(classpath))
->>>>>>> 9b5cb2a1
         }
 
         Seq(output)
@@ -283,14 +233,10 @@
           import ScalaJSOptimizer._
           val classpathEntries = ScalaJSClasspath.fromClasspath(classpath)
           val optimizer = new ScalaJSOptimizer
-<<<<<<< HEAD
           val outputWriter = new FileVirtualScalaJSPackfileWriter(output)
-=======
-          val outputWriter = new FileVirtualJSFileWriter(output)
           val relSourceMapBase =
               if (relativeSourceMaps.value) Some(output.getParentFile.toURI())
               else None
->>>>>>> 9b5cb2a1
 
           try {
             optimizer.optimize(
@@ -298,12 +244,8 @@
                 OutputConfig(
                     name = output.name,
                     writer = outputWriter,
-<<<<<<< HEAD
-                    wantSourceMap = true),
-=======
-                    wantSourceMap = (emitSourceMaps in preoptimizeJS).value,
+                    wantSourceMap = (emitSourceMaps in fastOptJS).value,
                     relSourceMapBase),
->>>>>>> 9b5cb2a1
                 s.log)
           } finally {
             outputWriter.close()
@@ -334,8 +276,10 @@
           s.log.info("Optimizing %s ..." format output)
           import ScalaJSClosureOptimizer._
           val optimizer = new ScalaJSClosureOptimizer
-<<<<<<< HEAD
           val outputWriter = new FileVirtualScalaJSPackfileWriter(output)
+          val relSourceMapBase =
+              if (relativeSourceMaps.value) Some(output.getParentFile.toURI())
+              else None
 
           try {
             optimizer.optimize(
@@ -343,28 +287,9 @@
                 OutputConfig(
                     name = output.name,
                     writer = outputWriter,
-                    // TODO configure source map once we support it
-                    wantSourceMap = false,
-                    prettyPrint = fullOptJSPrettyPrint.value),
-=======
-          val outputWriter = new FileVirtualJSFileWriter(output)
-          val relSourceMapBase =
-              if (relativeSourceMaps.value) Some(output.getParentFile.toURI())
-              else None
-
-          try {
-            optimizer.optimize(
-                Inputs(
-                    sources = inputs map FileVirtualJSFile,
-                    additionalExterns =
-                      optimizeJSExterns.value map FileVirtualJSFile),
-                OutputConfig(
-                    name = output.name,
-                    writer = outputWriter,
-                    wantSourceMap = (emitSourceMaps in optimizeJS).value,
-                    prettyPrint = optimizeJSPrettyPrint.value,
+                    wantSourceMap = (emitSourceMaps in fullOptJS).value,
+                    prettyPrint = fullOptJSPrettyPrint.value,
                     relSourceMapBase),
->>>>>>> 9b5cb2a1
                 s.log)
           } finally {
             outputWriter.close()
@@ -379,7 +304,6 @@
       console <<= console.dependsOn(Def.task(
           streams.value.log.warn("Scala REPL doesn't work with Scala.js. You " +
               "are running a JVM REPL. JavaScript things won't work.")
-<<<<<<< HEAD
       )),
 
       // Default jsEnv
@@ -393,9 +317,6 @@
       exportedProducts in packageStage := Attributed.blankSeq( packageJS.value),
       exportedProducts in fastOptStage := Seq(Attributed.blank(fastOptJS.value)),
       exportedProducts in fullOptStage := Seq(Attributed.blank(fullOptJS.value))
-=======
-      ))
->>>>>>> 9b5cb2a1
 
   )
 
@@ -511,17 +432,14 @@
 
   val scalaJSProjectBaseSettings = Seq(
       relativeSourceMaps := false,
-<<<<<<< HEAD
+
       fullOptJSPrettyPrint := false,
 
       preLinkJSEnv  := new RhinoJSEnv,
       postLinkJSEnv := new NodeJSEnv,
-=======
+
       emitSourceMaps := true,
       emitSourceMaps in packageExternalDepsJS := false,
-      optimizeJSPrettyPrint := false,
-      optimizeJSExterns := Seq(),
->>>>>>> 9b5cb2a1
 
       defaultLoggingConsole
   )
