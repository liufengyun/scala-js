--- conflicted
+++ resolved
@@ -94,12 +94,8 @@
   val shouldPartest = settingKey[Boolean](
     "Whether we should partest the current scala version (and fail if we can't)")
 
-<<<<<<< HEAD
   /* MiMa configuration -- irrelevant while in 1.0.0-SNAPSHOT.
-  val previousVersion = "0.6.15"
-=======
   val previousVersion = "0.6.16"
->>>>>>> 85e3264f
   val previousSJSBinaryVersion =
     ScalaJSCrossVersion.binaryScalaJSVersion(previousVersion)
   val previousBinaryCrossVersion =
@@ -388,25 +384,6 @@
       publishMavenStyle := false
   )
 
-<<<<<<< HEAD
-=======
-  val myScalaJSSettings = ScalaJSPluginInternal.scalaJSAbstractSettings ++ Seq(
-      autoCompilerPlugins := true,
-      scalaJSOptimizerOptions ~= (_.withCheckScalaJSIR(true)),
-
-      // Link source maps
-      scalacOptions ++= {
-        if (isGeneratingEclipse) Seq()
-        else if (scalaJSIsSnapshotVersion) Seq()
-        else Seq(
-          // Link source maps to github sources
-          "-P:scalajs:mapSourceURI:" + root.base.toURI +
-          "->https://raw.githubusercontent.com/scala-js/scala-js/v" +
-          scalaJSVersion + "/"
-        )
-      }
-  )
-
   private def parallelCollectionsDependencies(
       scalaVersion: String): Seq[ModuleID] = {
     CrossVersion.partialVersion(scalaVersion) match {
@@ -417,7 +394,6 @@
     }
   }
 
->>>>>>> 85e3264f
   implicit class ProjectOps(val project: Project) extends AnyVal {
     /** Uses the Scala.js compiler plugin. */
     def withScalaJSCompiler: Project =
@@ -630,7 +606,6 @@
       exportJars := true // required so ScalaDoc linking works
   )
 
-<<<<<<< HEAD
   lazy val tools: Project = (project in file("tools/jvm")).settings(
       commonToolsSettings,
       libraryDependencies ++= Seq(
@@ -638,25 +613,7 @@
           "com.googlecode.json-simple" % "json-simple" % "1.1.1" exclude("junit", "junit"),
           "com.novocode" % "junit-interface" % "0.9" % "test"
       ) ++ (
-          CrossVersion.partialVersion(scalaVersion.value) match {
-            case Some((2, n)) if n >= 13 =>
-              Seq("org.scala-lang.modules" %% "scala-parallel-collections" % "0.1.1")
-
-            case _ => Nil
-          }
-=======
-  lazy val tools: Project = Project(
-      id = "tools",
-      base = file("tools/jvm"),
-      settings = commonToolsSettings ++ Seq(
-          libraryDependencies ++= Seq(
-              "org.scala-js" % "closure-compiler-java-6" % "v20160517",
-              "com.googlecode.json-simple" % "json-simple" % "1.1.1" exclude("junit", "junit"),
-              "com.novocode" % "junit-interface" % "0.9" % "test"
-          ) ++ (
-              parallelCollectionsDependencies(scalaVersion.value)
-          )
->>>>>>> 85e3264f
+          parallelCollectionsDependencies(scalaVersion.value)
       )
   ).dependsOn(irProject)
 
@@ -1694,50 +1651,29 @@
         trgDir
       },
 
-<<<<<<< HEAD
       libraryDependencies ++= {
-        if (shouldPartest.value)
+        if (shouldPartest.value) {
           Seq(
-            "org.scala-sbt" % "sbt" % sbtVersion.value,
-            {
-              val v = scalaVersion.value
-              if (v == "2.11.0" || v == "2.11.1" || v == "2.11.2")
-                "org.scala-lang.modules" %% "scala-partest" % "1.0.13"
-              else if (v.startsWith("2.11."))
-                "org.scala-lang.modules" %% "scala-partest" % "1.0.16"
-              else
-                "org.scala-lang.modules" %% "scala-partest" % "1.0.17"
-            },
-            "org.scala-js" % "closure-compiler-java-6" % "v20160517",
-            "com.googlecode.json-simple" % "json-simple" % "1.1.1" exclude("junit", "junit")
+              "org.scala-sbt" % "sbt" % sbtVersion.value,
+              {
+                val v = scalaVersion.value
+                if (v == "2.11.0" || v == "2.11.1" || v == "2.11.2")
+                  "org.scala-lang.modules" %% "scala-partest" % "1.0.13"
+                else if (v.startsWith("2.11."))
+                  "org.scala-lang.modules" %% "scala-partest" % "1.0.16"
+                else
+                  "org.scala-lang.modules" %% "scala-partest" % "1.1.1"
+              },
+              "org.scala-js" % "closure-compiler-java-6" % "v20160517",
+              "io.apigee" % "rhino" % "1.7R5pre4",
+              "com.googlecode.json-simple" % "json-simple" % "1.1.1" exclude("junit", "junit")
+          ) ++ (
+              parallelCollectionsDependencies(scalaVersion.value)
           )
-        else Seq()
-      },
-=======
-          libraryDependencies ++= {
-            if (shouldPartest.value) {
-              Seq(
-                  "org.scala-sbt" % "sbt" % sbtVersion.value,
-                  {
-                    val v = scalaVersion.value
-                    if (v == "2.11.0" || v == "2.11.1" || v == "2.11.2")
-                      "org.scala-lang.modules" %% "scala-partest" % "1.0.13"
-                    else if (v.startsWith("2.11."))
-                      "org.scala-lang.modules" %% "scala-partest" % "1.0.16"
-                    else
-                      "org.scala-lang.modules" %% "scala-partest" % "1.1.1"
-                  },
-                  "org.scala-js" % "closure-compiler-java-6" % "v20160517",
-                  "io.apigee" % "rhino" % "1.7R5pre4",
-                  "com.googlecode.json-simple" % "json-simple" % "1.1.1" exclude("junit", "junit")
-              ) ++ (
-                  parallelCollectionsDependencies(scalaVersion.value)
-              )
-            } else {
-              Seq()
-            }
-          },
->>>>>>> 85e3264f
+        } else {
+          Seq()
+        }
+      },
 
       unmanagedSourceDirectories in Compile += {
         val sourceRoot = (sourceDirectory in Compile).value.getParentFile
