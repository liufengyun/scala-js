package build

import scala.language.implicitConversions

import scala.annotation.tailrec

import sbt._
import Keys._

import com.typesafe.tools.mima.plugin.MimaPlugin.autoImport._
import de.heikoseeberger.sbtheader.HeaderPlugin.autoImport._

import java.io.{
  BufferedOutputStream,
  FileOutputStream
}

import scala.collection.mutable
import scala.concurrent.Await
import scala.concurrent.duration.Duration
import scala.util.Properties

import org.scalajs.ir

import org.scalajs.sbtplugin._
import org.scalajs.jsenv.{JSEnv, RunConfig, Input}
import org.scalajs.jsenv.nodejs.NodeJSEnv

import ScalaJSPlugin.autoImport.{ModuleKind => _, _}
import ExternalCompile.scalaJSExternalCompileSettings
import Loggers._

import org.scalajs.io._
import org.scalajs.io.JSUtils.escapeJS
import org.scalajs.linker._
import org.scalajs.linker.irio._

/* Things that we want to expose in the sbt command line (and hence also in
 * `ci/matrix.xml`).
 */
object ExposedValues extends AutoPlugin {
  object autoImport {
    // set scalaJSLinkerConfig in someProject ~= makeCompliant
    val makeCompliant: StandardLinker.Config => StandardLinker.Config = {
      _.withSemantics { semantics =>
        semantics
          .withAsInstanceOfs(CheckedBehavior.Compliant)
          .withArrayIndexOutOfBounds(CheckedBehavior.Compliant)
          .withModuleInit(CheckedBehavior.Compliant)
          .withStrictFloats(true)
      }
    }

    val CheckedBehavior = org.scalajs.linker.CheckedBehavior

    type NodeJSEnvForcePolyfills = build.NodeJSEnvForcePolyfills
  }
}

object MyScalaJSPlugin extends AutoPlugin {
  override def requires: Plugins = ScalaJSPlugin

  val isGeneratingEclipse =
    Properties.envOrElse("GENERATING_ECLIPSE", "false").toBoolean

  val wantSourceMaps = settingKey[Boolean]("Whether source maps should be used")

  override def projectSettings: Seq[Setting[_]] = Def.settings(
      /* Remove libraryDependencies on ourselves; we use .dependsOn() instead
       * inside this build.
       */
      libraryDependencies ~= { libDeps =>
        val blacklist =
          Set("scalajs-compiler", "scalajs-library", "scalajs-test-interface")
        libDeps.filterNot(dep => blacklist.contains(dep.name))
      },

      /* Most of our Scala.js libraries are not cross-compiled against the
       * the Scala.js binary version number.
       */
      crossVersion := CrossVersion.binary,

      scalaJSLinkerConfig ~= (_.withCheckIR(true)),

      wantSourceMaps := !scalaJSLinkerConfig.value.esFeatures.useECMAScript2015,

      jsEnv := new NodeJSEnv(
          NodeJSEnv.Config().withSourceMap(wantSourceMaps.value)),

      // Link source maps
      scalacOptions ++= {
        val base = (baseDirectory in LocalProject("scalajs")).value
        if (isGeneratingEclipse) Seq()
        else if (isSnapshot.value) Seq()
        else Seq(
          // Link source maps to github sources
          "-P:scalajs:mapSourceURI:" + base.toURI +
          "->https://raw.githubusercontent.com/scala-js/scala-js/v" +
          scalaJSVersion + "/"
        )
      }
  )
}

object Build {
  import MyScalaJSPlugin.isGeneratingEclipse

  val bintrayProjectName = settingKey[String](
      "Project name on Bintray")

  val setModuleLoopbackScript = taskKey[Option[FileVirtualBinaryFile]](
      "In the test suite, under ES modules, the script that sets the " +
      "loopback module namespace")

  val fetchScalaSource = taskKey[File](
    "Fetches the scala source for the current scala version")
  val shouldPartest = settingKey[Boolean](
    "Whether we should partest the current scala version (and fail if we can't)")

  /* MiMa configuration -- irrelevant while in 1.0.0-SNAPSHOT.
  val previousVersion = "0.6.27"
  val previousSJSBinaryVersion =
    ScalaJSCrossVersion.binaryScalaJSVersion(previousVersion)
  val previousBinaryCrossVersion =
    CrossVersion.binaryMapped(v => s"sjs${previousSJSBinaryVersion}_$v")

  val scalaVersionsUsedForPublishing: Set[String] =
    Set("2.10.7", "2.11.12", "2.12.8")
  val newScalaBinaryVersionsInThisRelease: Set[String] =
    Set()
  */

  def hasNewCollections(version: String): Boolean = {
    !version.startsWith("2.10.") &&
    !version.startsWith("2.11.") &&
    !version.startsWith("2.12.")
  }

  /** Returns the appropriate subdirectory of `sourceDir` depending on the
   *  collection "era" used by the `scalaV`.
   *
   *  It can be the new collections (2.13.x+) or the old collections (until
   *  2.12.x).
   */
  def collectionsEraDependentDirectory(scalaV: String, sourceDir: File): File =
    if (hasNewCollections(scalaV)) sourceDir / "scala-new-collections"
    else sourceDir / "scala-old-collections"

  val javaVersion = settingKey[Int](
    "The major Java SDK version that should be assumed for compatibility. " +
    "Defaults to what sbt is running with.")

  val javaDocBaseURL: String = "http://docs.oracle.com/javase/8/docs/api/"

  private def includeIf(testDir: File, condition: Boolean): List[File] =
    if (condition) List(testDir)
    else Nil

  val previousArtifactSetting: Setting[_] = {
    mimaPreviousArtifacts ++= {
      /* MiMa is completely disabled while we are in 1.0.0-SNAPSHOT.
      val scalaV = scalaVersion.value
      val scalaBinaryV = scalaBinaryVersion.value
      if (!scalaVersionsUsedForPublishing.contains(scalaV)) {
        // This artifact will not be published. Binary compatibility is irrelevant.
        Set.empty
      } else if (newScalaBinaryVersionsInThisRelease.contains(scalaBinaryV)) {
        // New in this release, no binary compatibility to comply to
        Set.empty
      } else {
        val thisProjectID = projectID.value
        val previousCrossVersion = thisProjectID.crossVersion match {
          case ScalaJSCrossVersion.binary => previousBinaryCrossVersion
          case crossVersion               => crossVersion
        }
        /* Filter out e:info.apiURL as it expects 0.6.7-SNAPSHOT, whereas the
         * artifact we're looking for has 0.6.6 (for example).
         */
        val prevExtraAttributes =
          thisProjectID.extraAttributes.filterKeys(_ != "e:info.apiURL")
        val prevProjectID =
          (thisProjectID.organization % thisProjectID.name % previousVersion)
            .cross(previousCrossVersion)
            .extra(prevExtraAttributes.toSeq: _*)
        Set(CrossVersion(scalaV, scalaBinaryV)(prevProjectID).cross(CrossVersion.Disabled))
      }
      */
      Set.empty
    }
  }

  val commonSettings = Seq(
      scalaVersion := "2.12.8",
      organization := "org.scala-js",
      version := scalaJSVersion,

      normalizedName ~= {
        _.replace("scala.js", "scalajs").replace("scala-js", "scalajs")
      },

      homepage := Some(url("https://www.scala-js.org/")),
      startYear := Some(2013),
      licenses += (("Apache-2.0", url("https://www.apache.org/licenses/LICENSE-2.0"))),
      headerLicense := Some(HeaderLicense.Custom(
        s"""Scala.js (${homepage.value.get})
           |
           |Copyright EPFL.
           |
           |Licensed under Apache License 2.0
           |(https://www.apache.org/licenses/LICENSE-2.0).
           |
           |See the NOTICE file distributed with this work for
           |additional information regarding copyright ownership.
           |""".stripMargin
      )),
      scmInfo := Some(ScmInfo(
          url("https://github.com/scala-js/scala-js"),
          "scm:git:git@github.com:scala-js/scala-js.git",
          Some("scm:git:git@github.com:scala-js/scala-js.git"))),

      shouldPartest := {
        val testListDir = (
          (resourceDirectory in (LocalProject("partestSuite"), Test)).value / "scala"
            / "tools" / "partest" / "scalajs" / scalaVersion.value
        )
        testListDir.exists
      },

      scalacOptions ++= Seq(
          "-deprecation",
          "-unchecked",
          "-feature",
          "-encoding", "utf8"
      ),

      // Scaladoc linking
      apiURL := {
        val name = normalizedName.value
        Some(url(s"http://www.scala-js.org/api/$name/$scalaJSVersion/"))
      },
      autoAPIMappings := true,

      // Add Java Scaladoc mapping
      apiMappings ++= {
        val optRTJar = {
          val bootClasspath = System.getProperty("sun.boot.class.path")
          if (bootClasspath != null) {
            // JDK <= 8, there is an rt.jar (or classes.jar) on the boot classpath
            val jars = bootClasspath.split(java.io.File.pathSeparator)
            def matches(path: String, name: String): Boolean =
              path.endsWith(s"${java.io.File.separator}$name.jar")
            val jar = jars.find(matches(_, "rt")) // most JREs
              .orElse(jars.find(matches(_, "classes"))) // Java 6 on Mac OS X
              .get
            Some(file(jar))
          } else {
            // JDK >= 9, maybe sbt gives us a fake rt.jar in `scala.ext.dirs`
            val scalaExtDirs = Option(System.getProperty("scala.ext.dirs"))
            scalaExtDirs.map(extDirs => file(extDirs) / "rt.jar")
          }
        }

        optRTJar.fold[Map[File, URL]] {
          Map.empty
        } { rtJar =>
          assert(rtJar.exists, s"$rtJar does not exist")
          Map(rtJar -> url(javaDocBaseURL))
        }
      },

      /* Add a second Java Scaladoc mapping for cases where Scala actually
       * understands the jrt:/ filesystem of Java 9.
       */
      apiMappings +=
        file("/modules/java.base") -> url(javaDocBaseURL),

      /* Patch the ScalaDoc we generate.
       *
       *  After executing the normal doc command, copy everything to the
       *  `patched-api` directory (same internal directory structure) while
       *  patching the following:
       *
       *  - Append `additional-doc-styles.css` to `lib/template.css`
       *  - Fix external links to the JavaDoc, i.e. change
       *    `${javaDocBaseURL}index.html#java.lang.String` to
       *    `${javaDocBaseURL}index.html?java/lang/String.html`
       */
      doc in Compile := {
        // Where to store the patched docs
        val outDir = crossTarget.value / "patched-api"

        // Find all files in the current docs
        val docPaths = {
          val docDir = (doc in Compile).value
          Path.selectSubpaths(docDir, new SimpleFileFilter(_.isFile)).toMap
        }

        /* File with our CSS styles (needs to be canonical so that the
         * comparison below works)
         */
        val additionalStylesFile =
          (root.base / "assets/additional-doc-styles.css").getCanonicalFile

        // Regex and replacement function for JavaDoc linking
        val javadocAPIRe =
          s"""\"(\\Q${javaDocBaseURL}index.html\\E)#([^"]*)\"""".r

        val logger = streams.value.log
        val errorsSeen = mutable.Set.empty[String]

        val fixJavaDocLink = { (m: scala.util.matching.Regex.Match) =>
          val frag = m.group(2)

          // Fail when encountering links to class members
          if (frag.contains("@") && !errorsSeen.contains(frag)) {
            errorsSeen += frag
            logger.error(s"Cannot fix JavaDoc link to member: $frag")
          }

          m.group(1) + "?" + frag.replace('.', '/') + ".html"
        }

        FileFunction.cached(streams.value.cacheDirectory,
            FilesInfo.lastModified, FilesInfo.exists) { files =>
          for {
            file <- files
            if file != additionalStylesFile
          } yield {
            val relPath = docPaths(file)
            val outFile = outDir / relPath

            if (relPath == "lib/template.css") {
              val styles = IO.read(additionalStylesFile)
              IO.copyFile(file, outFile)
              IO.append(outFile, styles)
            } else if (relPath.endsWith(".html")) {
              val content = IO.read(file)
              val patched = javadocAPIRe.replaceAllIn(content, fixJavaDocLink)
              IO.write(outFile, patched)
            } else {
              IO.copyFile(file, outFile)
            }

            outFile
          }
        } (docPaths.keySet + additionalStylesFile)

        if (errorsSeen.size > 0)
          throw new MessageOnlyException("ScalaDoc patching had errors")

        outDir
      }
  )

  val noClassFilesSettings: Setting[_] = (
      scalacOptions in (Compile, compile) ++= {
        if (isGeneratingEclipse) Seq()
        else Seq("-Yskip:cleanup,icode,jvm")
      }
  )

  val publishSettings = Seq(
      publishMavenStyle := true,
      publishTo := {
        val nexus = "https://oss.sonatype.org/"
        if (isSnapshot.value)
          Some("snapshots" at nexus + "content/repositories/snapshots")
        else
          Some("releases" at nexus + "service/local/staging/deploy/maven2")
      },
      pomExtra := (
          <developers>
            <developer>
              <id>sjrd</id>
              <name>Sébastien Doeraene</name>
              <url>https://github.com/sjrd/</url>
            </developer>
            <developer>
              <id>gzm0</id>
              <name>Tobias Schlatter</name>
              <url>https://github.com/gzm0/</url>
            </developer>
            <developer>
              <id>nicolasstucki</id>
              <name>Nicolas Stucki</name>
              <url>https://github.com/nicolasstucki/</url>
            </developer>
          </developers>
      ),
      pomIncludeRepository := { _ => false }
  )

  val fatalWarningsSettings = Seq(
      // The pattern matcher used to exceed its analysis budget before 2.11.5
      scalacOptions ++= {
        scalaVersion.value.split('.') match {
          case Array("2", "10", _)                 => Nil
          case Array("2", "11", x)
              if x.takeWhile(_.isDigit).toInt <= 4 => Nil
          case _                                   => Seq("-Xfatal-warnings")
        }
      },

      scalacOptions in (Compile, doc) := {
        val baseOptions = (scalacOptions in (Compile, doc)).value

        // in Scala 2.10, some ScalaDoc links fail
        val fatalInDoc = scalaBinaryVersion.value != "2.10"

        if (fatalInDoc) baseOptions
        else baseOptions.filterNot(_ == "-Xfatal-warnings")
      }
  )

  private def publishToBintraySettings = Def.settings(
      publishTo := {
        val proj = bintrayProjectName.value
        val ver = version.value
        if (isSnapshot.value) {
          None // Bintray does not support snapshots
        } else {
          val url = new java.net.URL(
              s"https://api.bintray.com/content/scala-js/scala-js-releases/$proj/$ver")
          val patterns = Resolver.ivyStylePatterns
          Some(Resolver.url("bintray", url)(patterns))
        }
      }
  )

  val publishIvySettings = Def.settings(
      publishToBintraySettings,
      publishMavenStyle := false
  )

  private def parallelCollectionsDependencies(
      scalaVersion: String): Seq[ModuleID] = {
    CrossVersion.partialVersion(scalaVersion) match {
      case Some((2, n)) if n >= 13 =>
        Seq("org.scala-lang.modules" %% "scala-parallel-collections" % "0.1.2")

      case _ => Nil
    }
  }

  implicit class ProjectOps(val project: Project) extends AnyVal {
    /** Uses the Scala.js compiler plugin. */
    def withScalaJSCompiler: Project =
      if (isGeneratingEclipse) project
      else project.dependsOn(compiler % "plugin")

    def withScalaJSJUnitPlugin: Project = {
      project.settings(
          scalacOptions in Test ++= {
            if (isGeneratingEclipse) {
              Seq.empty
            } else {
              val jar = (packageBin in (jUnitPlugin, Compile)).value
              Seq(s"-Xplugin:$jar")
            }
          }
      )
    }

    /** Depends on library as if (exportJars in library) was set to false. */
    def dependsOnLibraryNoJar: Project = {
      if (isGeneratingEclipse) {
        project.dependsOn(library)
      } else {
        project.settings(
            internalDependencyClasspath in Compile ++= {
              val prods = (products in (library, Compile)).value
              val analysis = (compile in (library, Compile)).value
              prods.map(p => Classpaths.analyzed(p, analysis))
            }
        )
      }
    }

    /** Depends on the sources of another project. */
    def dependsOnSource(dependency: Project): Project = {
      if (isGeneratingEclipse) {
        project.dependsOn(dependency)
      } else {
        project.settings(
            unmanagedSourceDirectories in Compile +=
              (scalaSource in (dependency, Compile)).value
        )
      }
    }
  }

  val thisBuildSettings = Def.settings(
      // JDK version we are running with
      javaVersion in Global := {
        val fullVersion = System.getProperty("java.version")
        val v = fullVersion.stripPrefix("1.").takeWhile(_.isDigit).toInt
        sLog.value.info(s"Detected JDK version $v")
        if (v < 8)
          throw new MessageOnlyException("This build requires JDK 8 or later. Aborting.")
        v
      }
  )

  lazy val root: Project = Project(id = "scalajs", base = file(".")).settings(
      commonSettings,
      name := "Scala.js",
      publishArtifact in Compile := false,

      {
        val allProjects = Seq(
            compiler, irProject, irProjectJS, io, ioJS, logging, loggingJS,
            linker, linkerJS,
            jsEnvs, jsEnvsTestKit, nodeJSEnv, testAdapter, plugin,
            javalanglib, javalib, scalalib, libraryAux, library, minilib,
            testInterface, jUnitRuntime, jUnitPlugin, jUnitAsyncJS,
            jUnitAsyncJVM, jUnitTestOutputsJS, jUnitTestOutputsJVM,
            helloworld, reversi, testingExample, testSuite, testSuiteJVM,
            testSuiteEx,
            partest, partestSuite,
            scalaTestSuite
        )

        val keys = Seq[TaskKey[_]](
            clean, headerCreate in Compile, headerCreate in Test,
            headerCheck in Compile, headerCheck in Test
        )

        for (key <- keys) yield {
          /* The match is only used to capture the type parameter `a` of
           * each individual TaskKey.
           */
          key match {
            case key: TaskKey[a] =>
              key := key.dependsOn(allProjects.map(key in _): _*).value
          }
        }
      },

      headerCreate := (headerCreate in Test).dependsOn(headerCreate in Compile).value,
      headerCheck := (headerCheck in Test).dependsOn(headerCheck in Compile).value,

      publish := {},
      publishLocal := {}
  )

  val commonIrProjectSettings = Def.settings(
      commonSettings,
      publishSettings,
      fatalWarningsSettings,
      name := "Scala.js IR",
      previousArtifactSetting,
      mimaBinaryIssueFilters ++= BinaryIncompatibilities.IR,
      exportJars := true, // required so ScalaDoc linking works

      testOptions += Tests.Argument(TestFrameworks.JUnit, "-a", "-s")
  )

  lazy val irProject: Project = Project(id = "ir", base = file("ir")).settings(
      commonIrProjectSettings,
      libraryDependencies +=
        "com.novocode" % "junit-interface" % "0.9" % "test"
  )

  lazy val irProjectJS: Project = Project(
      id = "irJS", base = file("ir/.js")
  ).enablePlugins(
      MyScalaJSPlugin
  ).settings(
      commonIrProjectSettings,
      crossVersion := ScalaJSCrossVersion.binary,
      unmanagedSourceDirectories in Compile +=
        (scalaSource in Compile in irProject).value,
      unmanagedSourceDirectories in Test +=
        (scalaSource in Test in irProject).value
  ).withScalaJSCompiler.withScalaJSJUnitPlugin.dependsOn(
      library, jUnitRuntime % "test"
  )

  lazy val compiler: Project = project.settings(
      commonSettings,
      publishSettings,
      fatalWarningsSettings,
      name := "Scala.js compiler",
      crossVersion := CrossVersion.full, // because compiler api is not binary compatible
      libraryDependencies ++= Seq(
          "org.scala-lang" % "scala-compiler" % scalaVersion.value,
          "org.scala-lang" % "scala-reflect" % scalaVersion.value,
          "com.novocode" % "junit-interface" % "0.9" % "test"
      ),
      testOptions += Tests.Argument(TestFrameworks.JUnit, "-a"),
      testOptions += Tests.Setup { () =>
        val testOutDir = (streams.value.cacheDirectory / "scalajs-compiler-test")
        IO.createDirectory(testOutDir)
        System.setProperty("scala.scalajs.compiler.test.output",
            testOutDir.getAbsolutePath)
        System.setProperty("scala.scalajs.compiler.test.scalajslib",
            (packageBin in (LocalProject("library"), Compile)).value.getAbsolutePath)

        def scalaArtifact(name: String): String = {
          def isTarget(att: Attributed[File]) = {
            att.metadata.get(moduleID.key).exists { mId =>
              mId.organization == "org.scala-lang" &&
              mId.name == name &&
              mId.revision == scalaVersion.value
            }
          }

          (managedClasspath in Test).value.find(isTarget).fold {
            streams.value.log.error(s"Couldn't find $name on the classpath")
            ""
          } { lib =>
            lib.data.getAbsolutePath
          }
        }

        System.setProperty("scala.scalajs.compiler.test.scalalib",
            scalaArtifact("scala-library"))

        System.setProperty("scala.scalajs.compiler.test.scalareflect",
            scalaArtifact("scala-reflect"))
      },
      exportJars := true
  ).dependsOnSource(irProject)

  val commonIOSettings = Def.settings(
      commonSettings,
      publishSettings,
      fatalWarningsSettings,
      name := "Scala.js IO",
      previousArtifactSetting,
      mimaBinaryIssueFilters ++= BinaryIncompatibilities.IO,
      exportJars := true, // required so ScalaDoc linking works

      unmanagedSourceDirectories in Compile +=
        baseDirectory.value.getParentFile / "shared/src/main/scala",
      unmanagedSourceDirectories in Test +=
        baseDirectory.value.getParentFile / "shared/src/test/scala",

      testOptions += Tests.Argument(TestFrameworks.JUnit, "-a", "-s")
  )

<<<<<<< HEAD
  lazy val io: Project = (project in file("io/jvm")).settings(
      commonIOSettings,
      libraryDependencies +=
        "com.novocode" % "junit-interface" % "0.9" % "test"
  )
=======
  lazy val tools: Project = Project(
      id = "tools",
      base = file("tools/jvm"),
      settings = commonToolsSettings ++ Seq(
          libraryDependencies ++= Seq(
              "com.google.javascript" % "closure-compiler" % "v20190415",
              "com.googlecode.json-simple" % "json-simple" % "1.1.1" exclude("junit", "junit"),
              "com.novocode" % "junit-interface" % "0.9" % "test"
          ) ++ (
              parallelCollectionsDependencies(scalaVersion.value)
          )
      )
  ).dependsOn(irProject)

  lazy val toolsJS: Project = Project(
      id = "toolsJS",
      base = file("tools/js"),
      settings = myScalaJSSettings ++ commonToolsSettings ++ Seq(
          crossVersion := ScalaJSCrossVersion.binary,
>>>>>>> d72b2928

  lazy val ioJS: Project = (project in file("io/js")).enablePlugins(
      MyScalaJSPlugin
  ).settings(
      commonIOSettings,
      crossVersion := ScalaJSCrossVersion.binary
  ).withScalaJSCompiler.withScalaJSJUnitPlugin.dependsOn(
      library, jUnitRuntime % "test"
  )

  val commonLoggingSettings = Def.settings(
      commonSettings,
      publishSettings,
      fatalWarningsSettings,
      name := "Scala.js Logging",
      previousArtifactSetting,
      mimaBinaryIssueFilters ++= BinaryIncompatibilities.Logging,
      exportJars := true, // required so ScalaDoc linking works

      unmanagedSourceDirectories in Compile +=
        baseDirectory.value.getParentFile / "shared/src/main/scala"
  )

  lazy val logging: Project = (project in file("logging/jvm")).settings(
      commonLoggingSettings
  )

  lazy val loggingJS: Project = (project in file("logging/js")).enablePlugins(
      MyScalaJSPlugin
  ).settings(
      commonLoggingSettings,
      crossVersion := ScalaJSCrossVersion.binary
  ).withScalaJSCompiler.dependsOn(
      library
  )

  val commonLinkerSettings = Def.settings(
      commonSettings,
      publishSettings,
      fatalWarningsSettings,
      name := "Scala.js linker",

      unmanagedSourceDirectories in Compile +=
        baseDirectory.value.getParentFile / "shared/src/main/scala",
      unmanagedSourceDirectories in Test +=
        baseDirectory.value.getParentFile / "shared/src/test/scala",

      sourceGenerators in Test += Def.task {
        ConstantHolderGenerator.generate(
            (sourceManaged in Test).value,
            "org.scalajs.linker.testutils.StdlibHolder",
            "minilib" -> (packageBin in (LocalProject("minilib"), Compile)).value,
            "fulllib" -> (packageBin in (LocalProject("library"), Compile)).value)
      }.taskValue,

      previousArtifactSetting,
      mimaBinaryIssueFilters ++= BinaryIncompatibilities.Linker,
      exportJars := true, // required so ScalaDoc linking works

      testOptions += Tests.Argument(TestFrameworks.JUnit, "-a")
  )

  lazy val linker: Project = (project in file("linker/jvm")).settings(
      commonLinkerSettings,
      libraryDependencies ++= Seq(
          "com.google.javascript" % "closure-compiler" % "v20181210",
          "com.novocode" % "junit-interface" % "0.9" % "test"
      ) ++ (
          parallelCollectionsDependencies(scalaVersion.value)
      ),
      fork in Test := true
  ).dependsOn(irProject, io, logging, jUnitAsyncJVM % "test")

  lazy val linkerJS: Project = (project in file("linker/js")).enablePlugins(
      MyScalaJSPlugin
  ).settings(
      commonLinkerSettings,
      crossVersion := ScalaJSCrossVersion.binary,
      scalaJSLinkerConfig in Test ~= (_.withModuleKind(ModuleKind.CommonJSModule))
  ).withScalaJSCompiler.withScalaJSJUnitPlugin.dependsOn(
      library, irProjectJS, ioJS, loggingJS, jUnitRuntime % "test", jUnitAsyncJS % "test"
  )

  lazy val jsEnvs: Project = (project in file("js-envs")).settings(
      commonSettings,
      publishSettings,
      fatalWarningsSettings,
      name := "Scala.js JS Envs",
      libraryDependencies += "com.novocode" % "junit-interface" % "0.9" % "test",
      previousArtifactSetting,
      mimaBinaryIssueFilters ++= BinaryIncompatibilities.JSEnvs
  ).dependsOn(io, logging)

  lazy val jsEnvsTestKit: Project = (project in file("js-envs-test-kit")).settings(
      commonSettings,
      publishSettings,
      fatalWarningsSettings,
      name := "Scala.js JS Envs Test Kit",
      libraryDependencies ++= Seq(
          "junit" % "junit" % "4.12",
          "com.novocode" % "junit-interface" % "0.9" % "test"
      ),
      previousArtifactSetting,
      mimaBinaryIssueFilters ++= BinaryIncompatibilities.JSEnvsTestKit
  ).dependsOn(jsEnvs)

  lazy val nodeJSEnv: Project = (project in file("nodejs-env")).settings(
      commonSettings,
      publishSettings,
      fatalWarningsSettings,
      name := "Scala.js Node.js env",
      normalizedName := "scalajs-nodejs-env",
      moduleName := "scalajs-env-nodejs",
      libraryDependencies +=
        "com.novocode" % "junit-interface" % "0.9" % "test",
      previousArtifactSetting
  ).dependsOn(jsEnvs, jsEnvsTestKit % "test")

  lazy val testAdapter = (project in file("test-adapter")).settings(
      commonSettings,
      publishSettings,
      fatalWarningsSettings,
      name := "Scala.js sbt test adapter",
      libraryDependencies += "org.scala-sbt" % "test-interface" % "1.0",
      libraryDependencies +=
        "com.novocode" % "junit-interface" % "0.11" % "test",
      previousArtifactSetting,
      mimaBinaryIssueFilters ++= BinaryIncompatibilities.TestAdapter,
      unmanagedSourceDirectories in Compile +=
        baseDirectory.value.getParentFile / "test-common/src/main/scala",
      unmanagedSourceDirectories in Test +=
        baseDirectory.value.getParentFile / "test-common/src/test/scala"
  ).dependsOn(jsEnvs)

  lazy val plugin: Project = Project(id = "sbtPlugin", base = file("sbt-plugin")).settings(
      commonSettings,
      publishIvySettings,
      fatalWarningsSettings,
      name := "Scala.js sbt plugin",
      normalizedName := "sbt-scalajs",
      bintrayProjectName := "sbt-scalajs-plugin", // "sbt-scalajs" was taken
      sbtPlugin := true,
      scalaBinaryVersion :=
        CrossVersion.binaryScalaVersion(scalaVersion.value),
      previousArtifactSetting,
      mimaBinaryIssueFilters ++= BinaryIncompatibilities.SbtPlugin,

      addSbtPlugin("org.portable-scala" % "sbt-platform-deps" % "1.0.0"),

      // Add API mappings for sbt (seems they don't export their API URL)
      apiMappings ++= {
        val deps = (externalDependencyClasspath in Compile).value

        val sbtJars = deps filter { attributed =>
          val p = attributed.data.getPath
          p.contains("/org.scala-sbt/") && p.endsWith(".jar")
        }

        val docUrl =
          url(s"http://www.scala-sbt.org/${sbtVersion.value}/api/")

        sbtJars.map(_.data -> docUrl).toMap
      }
  ).dependsOn(linker, jsEnvs, nodeJSEnv, testAdapter)

  lazy val delambdafySetting = {
    scalacOptions ++= (
        if (isGeneratingEclipse) Seq()
        else Seq("-Ydelambdafy:method"))
  }

  lazy val ensureSAMSupportSetting: Setting[_] = {
    scalacOptions ++= {
      if (scalaBinaryVersion.value == "2.11") Seq("-Xexperimental")
      else Nil
    }
  }

  private def serializeHardcodedIR(base: File,
      classDef: ir.Trees.ClassDef): File = {
    // We assume that there are no weird characters in the full name
    val fullName = ir.Definitions.decodeClassName(classDef.name.name)
    val output = base / (fullName.replace('.', '/') + ".sjsir")

    if (!output.exists()) {
      IO.createDirectory(output.getParentFile)
      val stream = new BufferedOutputStream(new FileOutputStream(output))
      try ir.Serializers.serialize(stream, classDef)
      finally stream.close()
    }
    output
  }

  lazy val javalanglib: Project = project.enablePlugins(
      MyScalaJSPlugin
  ).settings(
      commonSettings,
      fatalWarningsSettings,
      name := "java.lang library for Scala.js",
      publishArtifact in Compile := false,
      delambdafySetting,
      ensureSAMSupportSetting,
      noClassFilesSettings,

      resourceGenerators in Compile += Def.task {
        val base = (resourceManaged in Compile).value
        Seq(serializeHardcodedIR(base, JavaLangObject.TheClassDef))
      }.taskValue,
      scalaJSExternalCompileSettings
  ).withScalaJSCompiler.dependsOnLibraryNoJar

  lazy val javalib: Project = project.enablePlugins(
      MyScalaJSPlugin
  ).settings(
      commonSettings,
      fatalWarningsSettings,
      name := "Java library for Scala.js",
      publishArtifact in Compile := false,
      delambdafySetting,
      ensureSAMSupportSetting,
      noClassFilesSettings,
      scalaJSExternalCompileSettings,

      headerSources in Compile ~= { srcs =>
        srcs.filter { src =>
          val path = src.getPath.replace('\\', '/')
          !path.contains("/java/math/") &&
          !path.endsWith("/java/util/concurrent/ThreadLocalRandom.scala")
        }
      }
  ).withScalaJSCompiler.dependsOnLibraryNoJar

  lazy val scalalib: Project = project.enablePlugins(
      MyScalaJSPlugin
  ).settings(
      commonSettings,
      /* Link source maps to the GitHub sources of the original scalalib
       * #2195 This must come *before* the option added by MyScalaJSPlugin
       * because mapSourceURI works on a first-match basis.
       */
      scalacOptions := {
        val previousScalacOptions = scalacOptions.value
        val sourceMapOption = {
          "-P:scalajs:mapSourceURI:" +
          (artifactPath in fetchScalaSource).value.toURI +
          "->https://raw.githubusercontent.com/scala/scala/v" +
          scalaVersion.value + "/src/library/"
        }
        sourceMapOption +: previousScalacOptions
      },
      name := "Scala library for Scala.js",
      publishArtifact in Compile := false,
      delambdafySetting,
      noClassFilesSettings,

      // The Scala lib is full of warnings we don't want to see
      scalacOptions ~= (_.filterNot(
          Set("-deprecation", "-unchecked", "-feature") contains _)),

      // Tell the plugin to hack-fix bad classOf trees
      scalacOptions += "-P:scalajs:fixClassOf",

      libraryDependencies +=
        "org.scala-lang" % "scala-library" % scalaVersion.value classifier "sources",

      artifactPath in fetchScalaSource :=
        target.value / "scalaSources" / scalaVersion.value,

      /* Work around for #2649. We would like to always use `update`, but
       * that fails if the scalaVersion we're looking for happens to be the
       * version of Scala used by sbt itself. This is clearly a bug in sbt,
       * which we work around here by using `updateClassifiers` instead in
       * that case.
       */
      update in fetchScalaSource := Def.taskDyn {
        if (scalaVersion.value == scala.util.Properties.versionNumberString)
          updateClassifiers
        else
          update
      }.value,

      fetchScalaSource := {
        val s = streams.value
        val cacheDir = s.cacheDirectory
        val ver = scalaVersion.value
        val trgDir = (artifactPath in fetchScalaSource).value

        val report = (update in fetchScalaSource).value
        val scalaLibSourcesJar = report.select(
            configuration = Set("compile"),
            module = moduleFilter(name = "scala-library"),
            artifact = artifactFilter(classifier = "sources")).headOption.getOrElse {
          throw new Exception(
              s"Could not fetch scala-library sources for version $ver")
        }

        FileFunction.cached(cacheDir / s"fetchScalaSource-$ver",
            FilesInfo.lastModified, FilesInfo.exists) { dependencies =>
          s.log.info(s"Unpacking Scala library sources to $trgDir...")

          if (trgDir.exists)
            IO.delete(trgDir)
          IO.createDirectory(trgDir)
          IO.unzip(scalaLibSourcesJar, trgDir)
        } (Set(scalaLibSourcesJar))

        trgDir
      },

      unmanagedSourceDirectories in Compile := {
        // Calculates all prefixes of the current Scala version
        // (including the empty prefix) to construct override
        // directories like the following:
        // - override-2.11.0-RC1
        // - override-2.11.0
        // - override-2.11
        // - override-2
        // - override
        val ver = scalaVersion.value
        val base = baseDirectory.value
        val parts = ver.split(Array('.','-'))
        val verList = parts.inits.map { ps =>
          val len = ps.mkString(".").length
          // re-read version, since we lost '.' and '-'
          ver.substring(0, len)
        }
        def dirStr(v: String) =
          if (v.isEmpty) "overrides" else s"overrides-$v"
        val dirs = verList.map(base / dirStr(_)).filter(_.exists)
        dirs.toSeq // most specific shadow less specific
      },

      // Compute sources
      // Files in earlier src dirs shadow files in later dirs
      sources in Compile := {
        // Sources coming from the sources of Scala
        val scalaSrcDir = fetchScalaSource.value

        // All source directories (overrides shadow scalaSrcDir)
        val sourceDirectories =
          (unmanagedSourceDirectories in Compile).value :+ scalaSrcDir

        // Filter sources with overrides
        def normPath(f: File): String =
          f.getPath.replace(java.io.File.separator, "/")

        val sources = mutable.ListBuffer.empty[File]
        val paths = mutable.Set.empty[String]

        for {
          srcDir <- sourceDirectories
          normSrcDir = normPath(srcDir)
          src <- (srcDir ** "*.scala").get
        } {
          val normSrc = normPath(src)
          val path = normSrc.substring(normSrcDir.length)
          val useless =
            path.contains("/scala/collection/parallel/") ||
            path.contains("/scala/util/parsing/")
          if (!useless) {
            if (paths.add(path))
              sources += src
            else
              streams.value.log.debug(s"not including $src")
          }
        }

        sources.result()
      },

      headerSources in Compile := Nil,
      headerSources in Test := Nil,

      scalaJSExternalCompileSettings
  ).withScalaJSCompiler.dependsOnLibraryNoJar

  lazy val libraryAux: Project = (project in file("library-aux")).enablePlugins(
      MyScalaJSPlugin
  ).settings(
      commonSettings,
      fatalWarningsSettings,
      name := "Scala.js aux library",
      publishArtifact in Compile := false,
      delambdafySetting,
      noClassFilesSettings,
      scalaJSExternalCompileSettings
  ).withScalaJSCompiler.dependsOnLibraryNoJar

  lazy val library: Project = project.enablePlugins(
      MyScalaJSPlugin
  ).settings(
      commonSettings,
      publishSettings,
      fatalWarningsSettings,
      name := "Scala.js library",
      delambdafySetting,
      ensureSAMSupportSetting,
      exportJars := !isGeneratingEclipse,
      previousArtifactSetting,
      mimaBinaryIssueFilters ++= BinaryIncompatibilities.Library,

      scalaJSExternalCompileSettings,

      test in Test := {
        streams.value.log.warn("Skipping library/test. Run testSuite/test to test library.")
      },

      inConfig(Compile)(Seq(
          scalacOptions in doc ++= Seq(
              "-implicits",
              "-groups",
              "-doc-title", "Scala.js",
              "-doc-version", scalaJSVersion
          ),

          unmanagedSourceDirectories +=
            collectionsEraDependentDirectory(scalaVersion.value, sourceDirectory.value),

          // Filter doc sources to remove implementation details from doc.
          sources in doc := {
            val prev = (sources in doc).value
            val javaV = javaVersion.value
            val scalaV = scalaVersion.value

            /* On Java 9+, Scaladoc will crash with "bad constant pool tag 20"
             * until version 2.12.1 included. The problem seems to have been
             * fixed in 2.12.2, perhaps through
             * https://github.com/scala/scala/pull/5711.
             * See also #3152.
             */
            val mustAvoidJavaDoc = {
              javaV >= 9 && {
                scalaV.startsWith("2.10.") ||
                scalaV.startsWith("2.11.") ||
                scalaV == "2.12.0" ||
                scalaV == "2.12.1"
              }
            }

            if (!mustAvoidJavaDoc) {
              def containsFileFilter(s: String): FileFilter = new FileFilter {
                override def accept(f: File): Boolean = {
                  val path = f.getAbsolutePath.replace('\\', '/')
                  path.contains(s)
                }
              }

              val filter: FileFilter = (
                  AllPassFilter
                    -- containsFileFilter("/scala/scalajs/runtime/")
                    -- containsFileFilter("/scala/scalajs/js/annotation/internal/")
                    -- "*.nodoc.scala"
              )

              (sources in doc).value.filter(filter.accept)
            } else {
              Nil
            }
          },

          /* Add compiled .class files to doc dependencyClasspath, so we can
           * still compile even with only part of the files being present.
           */
          dependencyClasspath in doc ++= exportedProducts.value,

          /* Add the .sjsir files from other lib projects
           * (but not .class files)
           */
          mappings in packageBin := {
            /* From library, we must take everyting, except the
             * java.nio.TypedArrayBufferBridge object, whose actual
             * implementation is in javalib.
             */
            val superMappings = (mappings in packageBin).value
            val libraryMappings = superMappings.filter(
                _._2.replace('\\', '/') !=
                  "scala/scalajs/js/typedarray/TypedArrayBufferBridge$.sjsir")

            val filter = ("*.sjsir": NameFilter)

            val otherProducts = (
                (products in LocalProject("javalanglib")).value ++
                (products in LocalProject("javalib")).value ++
                (products in LocalProject("scalalib")).value ++
                (products in LocalProject("libraryAux")).value)
            val otherMappings =
              otherProducts.flatMap(base => Path.selectSubpaths(base, filter))

            libraryMappings ++ otherMappings
          }
      ))
  ).withScalaJSCompiler

  lazy val minilib: Project = project.enablePlugins(
      MyScalaJSPlugin
  ).settings(
      commonSettings,
      fatalWarningsSettings,
      name := "scalajs-minilib",

      noClassFilesSettings,
      scalaJSExternalCompileSettings,
      inConfig(Compile)(Seq(
          mappings in packageBin := {
            val superMappings = (mappings in packageBin).value
            val libraryMappings = (mappings in (library, packageBin)).value

            val whitelisted = libraryMappings.filter { mapping =>
              MiniLib.Whitelist.contains(mapping._2.replace('\\', '/'))
            }

            whitelisted ++ superMappings
          }
      ))
  ).withScalaJSCompiler.dependsOn(library)

  // Test framework
  lazy val testInterface = (project in file("test-interface")).enablePlugins(
      MyScalaJSPlugin
  ).settings(
      commonSettings,
      publishSettings,
      fatalWarningsSettings,
      name := "Scala.js test interface",
      delambdafySetting,
      previousArtifactSetting,
      mimaBinaryIssueFilters ++= BinaryIncompatibilities.TestInterface,
      unmanagedSourceDirectories in Compile +=
        baseDirectory.value.getParentFile / "test-common/src/main/scala"
      /* Note: We cannot add the test-common tests, since they test async
       * stuff and JUnit does not support async tests. Therefore we need to
       * block, so we cannot run on JS.
       */
  ).withScalaJSCompiler.dependsOn(library)

  lazy val jUnitRuntime = (project in file("junit-runtime")).enablePlugins(
      MyScalaJSPlugin
  ).settings(
      commonSettings,
      publishSettings,
      fatalWarningsSettings,
      name := "Scala.js JUnit test runtime",

      headerSources in Compile ~= { srcs =>
        srcs.filter { src =>
          val path = src.getPath.replace('\\', '/')
          !path.contains("/org/junit/") && !path.contains("/org/hamcrest/")
        }
      }
  ).withScalaJSCompiler.dependsOn(testInterface)

  val commonJUnitTestOutputsSettings = Def.settings(
      commonSettings,
      publishArtifact in Compile := false,
      parallelExecution in Test := false,
      unmanagedSourceDirectories in Test +=
        baseDirectory.value.getParentFile / "shared/src/test/scala",
      testOptions in Test ++= Seq(
          Tests.Argument(TestFrameworks.JUnit, "-a", "-s"),
          Tests.Filter(_.endsWith("Assertions"))
      )
  )

  lazy val jUnitTestOutputsJS = (project in file("junit-test/output-js")).enablePlugins(
      MyScalaJSPlugin
  ).settings(
      commonJUnitTestOutputsSettings,
      name := "Tests for Scala.js JUnit output in JS."
  ).withScalaJSCompiler.withScalaJSJUnitPlugin.dependsOn(
      jUnitRuntime % "test", testInterface % "test", jUnitAsyncJS % "test"
  )


  lazy val jUnitTestOutputsJVM = (project in file("junit-test/output-jvm")).settings(
      commonJUnitTestOutputsSettings,
      name := "Tests for Scala.js JUnit output in JVM.",
      libraryDependencies ++= Seq(
          "org.scala-sbt" % "test-interface" % "1.0" % "test",
          "com.novocode" % "junit-interface" % "0.11" % "test"
      )
  ).dependsOn(
       jUnitAsyncJVM % "test"
  )

  lazy val jUnitPlugin = (project in file("junit-plugin")).settings(
      commonSettings,
      publishSettings,
      fatalWarningsSettings,
      name := "Scala.js JUnit test plugin",
      crossVersion := CrossVersion.full,
      libraryDependencies += "org.scala-lang" % "scala-compiler" % scalaVersion.value,
      exportJars := true
  )

  lazy val jUnitAsyncJS = (project in file("junit-async/js")).enablePlugins(
      MyScalaJSPlugin
  ).withScalaJSCompiler.settings(
      commonSettings,
      name := "Scala.js internal JUnit async JS support",
      publishArtifact in Compile := false
  ).dependsOn(library)

  lazy val jUnitAsyncJVM = (project in file("junit-async/jvm")).settings(
      commonSettings,
      name := "Scala.js internal JUnit async JVM support",
      publishArtifact in Compile := false
  )

  // Examples

  lazy val examples: Project = project.settings(
      commonSettings,
      name := "Scala.js examples"
  ).aggregate(helloworld, reversi, testingExample)

  lazy val exampleSettings = commonSettings ++ fatalWarningsSettings ++ Def.settings(
      headerSources in Compile := Nil,
      headerSources in Test := Nil
  )

  lazy val helloworld: Project = (project in (file("examples") / "helloworld")).enablePlugins(
      MyScalaJSPlugin
  ).settings(
      exampleSettings,
      name := "Hello World - Scala.js example",
      moduleName := "helloworld",
      scalaJSUseMainModuleInitializer := true
  ).withScalaJSCompiler.dependsOn(library)

  lazy val reversi = (project in (file("examples") / "reversi")).enablePlugins(
      MyScalaJSPlugin
  ).settings(
      exampleSettings,
      name := "Reversi - Scala.js example",
      moduleName := "reversi"
  ).withScalaJSCompiler.dependsOn(library)

  lazy val testingExample = (project in (file("examples") / "testing")).enablePlugins(
      MyScalaJSPlugin
  ).settings(
      exampleSettings,
      name := "Testing - Scala.js example",
      moduleName := "testing",

      test in Test := {
        throw new MessageOnlyException(
            "testingExample/test is not supported because it requires DOM " +
            "support. Use testingExample/testHtml instead.")
      }
  ).withScalaJSCompiler.withScalaJSJUnitPlugin.dependsOn(
      library, jUnitRuntime % "test"
  )

  // Testing

  def testSuiteCommonSettings(isJSTest: Boolean): Seq[Setting[_]] = Seq(
      publishArtifact in Compile := false,
      scalacOptions ~= (_.filter(_ != "-deprecation")),

      // Need reflect for typechecking macros
      libraryDependencies +=
        "org.scala-lang" % "scala-reflect" % scalaVersion.value % "provided",

      testOptions += Tests.Argument(TestFrameworks.JUnit, "-a", "-s"),

      unmanagedSourceDirectories in Test ++= {
        val testDir = (sourceDirectory in Test).value
        val sharedTestDir =
          testDir.getParentFile.getParentFile.getParentFile / "shared/src/test"

        val scalaV = scalaVersion.value
        val isScalaAtLeast212 = !scalaV.startsWith("2.11.")

        List(sharedTestDir / "scala", sharedTestDir / "require-jdk7",
            sharedTestDir / "require-jdk8") ++
        includeIf(testDir / "require-2.12", isJSTest && isScalaAtLeast212)
      },

      sources in Test ++= {
        val supportsSAM = scalaBinaryVersion.value match {
          case "2.11" => scalacOptions.value.contains("-Xexperimental")
          case _      => true
        }

        val scalaV = scalaVersion.value

        /* Can't add require-sam as unmanagedSourceDirectories because of the
         * use of scalacOptions. Hence sources are added individually.
         * Note that a testSuite/test will not trigger a compile when sources
         * are modified in require-sam
         */
        if (supportsSAM) {
          val testDir = (sourceDirectory in Test).value
          val sharedTestDir =
            testDir.getParentFile.getParentFile.getParentFile / "shared/src/test"

          val allSAMSources = {
            ((sharedTestDir / "require-sam") ** "*.scala").get ++
            (if (isJSTest) ((testDir / "require-sam") ** "*.scala").get else Nil)
          }

          val hasBugWithOverriddenMethods =
            Set("2.12.0", "2.12.1", "2.12.2", "2.12.3", "2.12.4").contains(scalaV)

          if (hasBugWithOverriddenMethods)
            allSAMSources.filter(_.getName != "SAMWithOverridingBridgesTest.scala")
          else
            allSAMSources
        } else {
          Nil
        }
      }
  )

  def testSuiteBootstrapSetting = Def.settings(
      Defaults.testSettings,
      ScalaJSPlugin.testConfigSettings,

      fullOptJS := {
        throw new MessageOnlyException("fullOptJS is not supported in Bootstrap")
      },

      fastOptJS := {
        val s = streams.value

        val out = (artifactPath in fastOptJS).value

        val linkerModule =
          (scalaJSLinkedFile in (testSuiteLinker, Compile)).value.data

        val cp = Attributed.data(fullClasspath.value)
        val cpFiles = (scalaJSIR in fastOptJS).value.get(scalaJSSourceFiles).get

        FileFunction.cached(s.cacheDirectory, FilesInfo.lastModified,
            FilesInfo.exists) { _ =>

          val cpPaths = cp
            .map(f => "\"" + escapeJS(f.getAbsolutePath) + "\"")
            .mkString("[", ", ", "]")

          val code = {
            s"""
              var toolsTestModule = require("${escapeJS(linkerModule.getPath)}");
              var linker = toolsTestModule.TestSuiteLinker;
              var result =
                linker.linkTestSuiteNode($cpPaths, "${escapeJS(out.getAbsolutePath)}");

              result.catch(e => {
                console.error(e);
                process.exit(1);
              });
            """
          }

          val launcher =
            MemVirtualBinaryFile.fromStringUTF8("test-suite-linker.js", code)

          val config = RunConfig().withLogger(sbtLogger2ToolsLogger(s.log))
          val input = Input.ScriptsToLoad(List(launcher))

          s.log.info(s"Linking test suite with JS linker")

          val jsEnv = new NodeJSEnv(
            NodeJSEnv.Config()
              .withArgs(List("--max_old_space_size=3072"))
              .withSourceMap(false))

          val run = jsEnv.start(input, config)
          Await.result(run.future, Duration.Inf)
          Set(out)
        } ((cpFiles :+ linkerModule).toSet)

        Attributed.blank(out)
      },

      compile := (compile in Test).value,
      fullClasspath := (fullClasspath in Test).value,
      testSuiteJSExecutionFilesSetting
  )

  def testSuiteJSExecutionFilesSetting: Setting[_] = {
    jsEnvInput := {
      val resourceDir = (resourceDirectory in Test).value
      val f = new FileVirtualBinaryFile(
          resourceDir / "NonNativeJSTypeTestNatives.js")

      jsEnvInput.value match {
        case Input.ScriptsToLoad(prevFiles) =>
          Input.ScriptsToLoad(f :: prevFiles)
        case Input.ESModulesToLoad(prevFiles) =>
          Input.ESModulesToLoad(f :: prevFiles)
        case Input.CommonJSModulesToLoad(prevFiles) =>
          Input.CommonJSModulesToLoad(f :: prevFiles)
      }
    }
  }

  lazy val Bootstrap = config("bootstrap")
    .describedAs("Configuration that uses a JS linker instead of the JVM")

  lazy val testSuite: Project = (project in file("test-suite/js")).enablePlugins(
      MyScalaJSPlugin
  ).configs(Bootstrap).settings(
      commonSettings,
      inConfig(Test)(testSuiteJSExecutionFilesSetting),
      testSuiteCommonSettings(isJSTest = true),
      name := "Scala.js test suite",

      unmanagedSourceDirectories in Test ++= {
        val testDir = (sourceDirectory in Test).value
        val scalaV = scalaVersion.value

        collectionsEraDependentDirectory(scalaV, testDir) ::
        includeIf(testDir / "require-modules",
            scalaJSLinkerConfig.value.moduleKind != ModuleKind.NoModule)
      },

      scalaJSLinkerConfig ~= { _.withSemantics(TestSuiteLinkerOptions.semantics _) },
      scalaJSModuleInitializers in Test ++= TestSuiteLinkerOptions.moduleInitializers,

      /* The script that calls setExportsNamespaceForExportsTest to provide
       * ExportsTest with a loopback reference to its own exports namespace.
       * Only when using an ES module.
       * See the comment in ExportsTest for more details.
       */
      setModuleLoopbackScript in Test := Def.settingDyn[Task[Option[FileVirtualBinaryFile]]] {
        (scalaJSLinkerConfig in Test).value.moduleKind match {
          case ModuleKind.ESModule =>
            Def.task {
              val linkedFile = (scalaJSLinkedFile in Test).value.data
              val uri = linkedFile.toURI.toASCIIString

              val ext = {
                val name = linkedFile.getName
                val dotPos = name.lastIndexOf('.')
                if (dotPos < 0) ".js" else name.substring(dotPos)
              }

              val setNamespaceScriptFile =
                crossTarget.value / (linkedFile.getName + "-loopback" + ext)

              /* Due to the asynchronous nature of ES module loading, there
               * exists a theoretical risk for a race condition here. It is
               * possible that tests will start running and reaching the
               * ExportsTest before this module is executed. It's quite
               * unlikely, though, given all the message passing for the com
               * and all that.
               */
              IO.write(setNamespaceScriptFile,
                  s"""
                    |import * as mod from "${escapeJS(uri)}";
                    |mod.setExportsNamespaceForExportsTest(mod);
                  """.stripMargin)

              Some(new FileVirtualBinaryFile(setNamespaceScriptFile))
            }

          case _ =>
            Def.task {
              None
            }
        }
      }.value,

      jsEnvInput in Test := {
        val prev = (jsEnvInput in Test).value
        val loopbackScript = (setModuleLoopbackScript in Test).value

        loopbackScript match {
          case None =>
            prev
          case Some(script) =>
            val Input.ESModulesToLoad(modules) = prev
            Input.ESModulesToLoad(modules :+ script)
        }
      },

      sourceGenerators in Compile += Def.task {
        val stage = scalaJSStage.value

        val linkerConfig = stage match {
          case FastOptStage => (scalaJSLinkerConfig in (Compile, fastOptJS)).value
          case FullOptStage => (scalaJSLinkerConfig in (Compile, fullOptJS)).value
        }

        val moduleKind = linkerConfig.moduleKind
        val sems = linkerConfig.semantics

        ConstantHolderGenerator.generate(
            (sourceManaged in Compile).value,
            "org.scalajs.testsuite.utils.BuildInfo",
            "scalaVersion" -> scalaVersion.value,
            "hasSourceMaps" -> MyScalaJSPlugin.wantSourceMaps.value,
            "isNoModule" -> (moduleKind == ModuleKind.NoModule),
            "isESModule" -> (moduleKind == ModuleKind.ESModule),
            "isCommonJSModule" -> (moduleKind == ModuleKind.CommonJSModule),
            "isFullOpt" -> (stage == Stage.FullOpt),
            "compliantAsInstanceOfs" -> (sems.asInstanceOfs == CheckedBehavior.Compliant),
            "compliantArrayIndexOutOfBounds" -> (sems.arrayIndexOutOfBounds == CheckedBehavior.Compliant),
            "compliantModuleInit" -> (sems.moduleInit == CheckedBehavior.Compliant),
            "strictFloats" -> sems.strictFloats,
            "productionMode" -> sems.productionMode,
            "es2015" -> linkerConfig.esFeatures.useECMAScript2015
        )
      }.taskValue,

      /* Generate a scala source file that throws exceptions in
       * various places (while attaching the source line to the
       * exception). When we catch the exception, we can then
       * compare the attached source line and the source line
       * calculated via the source maps.
       *
       * see test-suite/src/test/resources/SourceMapTestTemplate.scala
       */
      sourceGenerators in Test += Def.task {
        val dir = (sourceManaged in Test).value
        IO.createDirectory(dir)

        val template = IO.read((resourceDirectory in Test).value /
          "SourceMapTestTemplate.scala")

        def lineNo(cs: CharSequence) =
          (0 until cs.length).count(i => cs.charAt(i) == '\n') + 1

        var i = 0
        val pat = "/\\*{2,3}/".r
        val replaced = pat.replaceAllIn(template, { mat =>
          val lNo = lineNo(mat.before)
          val res =
            if (mat.end - mat.start == 5)
              // matching a /***/
              s"if (TC.is($i)) { throw new TestException($lNo) } else "
            else
              // matching a /**/
              s"; if (TC.is($i)) { throw new TestException($lNo) } ;"

          i += 1

          res
        })

        val outFile = dir / "SourceMapTest.scala"
        val unitTests =
          (0 until i).map(i => s"@Test def workTest$i(): Unit = test($i)").mkString("; ")
        IO.write(outFile,
            replaced.replace("@Test def workTest(): Unit = ???", unitTests))
        Seq(outFile)
      }.taskValue,

      /* Blacklist LongTest.scala in FullOpt, because it generates so much
       * code, through optimizer-based generative programming, that Closure
       * loses it on that code.
       */
      sources in Test := {
        val prev = (sources in Test).value
        scalaJSStage.value match {
          case FastOptStage =>
            prev
          case FullOptStage =>
            prev.filter(!_.getPath.replace('\\', '/').endsWith("compiler/LongTest.scala"))
        }
      },

      /* Because of the above tweak of `sources` depending on the value of
       * `scalaJSStage`, it is ill-advised to invoke a linking task that does
       * not correspond to the current `scalaJSStage`.
       */
      for ((key, stage) <- Seq(fastOptJS -> FastOptStage, fullOptJS -> FullOptStage)) yield {
        key in Test := {
          /* Note that due to the way dependencies between tasks work, the
           * actual linking *will* be computed anyway, but it's not too late to
           * prevent the user from doing anything meaningful with it
           * afterwards.
           */
          val actual = (key in Test).value
          if (scalaJSStage.value != stage) {
            throw new MessageOnlyException(
                s"testSuite/test:${key.key} can only be invoked when " +
                s"(scalaJSStage in testSuite).value is $stage")
          }
          actual
        }
      },

      inConfig(Bootstrap)(testSuiteBootstrapSetting)
  ).withScalaJSCompiler.withScalaJSJUnitPlugin.dependsOn(
      library, jUnitRuntime
  )

  lazy val testSuiteJVM: Project = (project in file("test-suite/jvm")).settings(
      commonSettings,
      testSuiteCommonSettings(isJSTest = false),
      name := "Scala.js test suite on JVM",

      /* Scala.js always assumes en-US, UTF-8 and NL as line separator by
       * default. Since some of our tests rely on these defaults (notably to
       * test them), we have to force the same values on the JVM.
       */
      fork in Test := true,
      javaOptions in Test ++= Seq(
          "-Dfile.encoding=UTF-8",
          "-Duser.country=US", "-Duser.language=en",
          "-Dline.separator=\n"
      ),

      libraryDependencies +=
        "com.novocode" % "junit-interface" % "0.11" % "test"
  )

  /* Additional test suite, for tests that should not be part of the normal
   * test suite for various reasons. The most common reason is that the tests
   * in there "fail to fail" if they happen in the larger test suite, due to
   * all the other code that's there (can have impact on dce, optimizations,
   * GCC, etc.).
   *
   * TODO Ideally, we should have a mechanism to separately compile, link and
   * test each file in this test suite, so that we're sure that do not
   * interfere with other.
   */
  lazy val testSuiteEx: Project = (project in file("test-suite-ex")).enablePlugins(
      MyScalaJSPlugin
  ).settings(
      commonSettings,
      name := "Scala.js test suite ex",
      publishArtifact in Compile := false,
      testOptions += Tests.Argument(TestFrameworks.JUnit, "-a", "-s"),
      scalacOptions in Test ~= (_.filter(_ != "-deprecation"))
  ).withScalaJSCompiler.withScalaJSJUnitPlugin.dependsOn(
      library, jUnitRuntime, testSuite
  )

  lazy val testSuiteLinker = (project in file("test-suite-linker")).enablePlugins(
      MyScalaJSPlugin
  ).settings(
      exampleSettings,
      name := "Scala.js test suite linker",
      scalaJSLinkerConfig ~= (_.withModuleKind(ModuleKind.CommonJSModule)),
      sources in Compile +=
        baseDirectory.value.getParentFile / "project/TestSuiteLinkerOptions.scala"
  ).withScalaJSCompiler.dependsOn(linkerJS)

  lazy val partest: Project = project.settings(
      commonSettings,
      fatalWarningsSettings,
      name := "Partest for Scala.js",
      moduleName := "scalajs-partest",

      resolvers += Resolver.typesafeIvyRepo("releases"),

      artifactPath in fetchScalaSource :=
        baseDirectory.value / "fetchedSources" / scalaVersion.value,

      fetchScalaSource := {
        import org.eclipse.jgit.api._

        val s = streams.value
        val ver = scalaVersion.value
        val trgDir = (artifactPath in fetchScalaSource).value

        if (!trgDir.exists) {
          s.log.info(s"Fetching Scala source version $ver")

          // Make parent dirs and stuff
          IO.createDirectory(trgDir)

          // Clone scala source code
          new CloneCommand()
            .setDirectory(trgDir)
            .setURI("https://github.com/scala/scala.git")
            .call()
        }

<<<<<<< HEAD
        // Checkout proper ref. We do this anyway so we fail if
        // something is wrong
        val git = Git.open(trgDir)
        s.log.info(s"Checking out Scala source version $ver")
        git.checkout().setName(s"v$ver").call()
=======
          libraryDependencies ++= {
            if (shouldPartest.value) {
              Seq(
                  "org.scala-sbt" % "sbt" % sbtVersion.value,
                  {
                    val v = scalaVersion.value
                    if (v == "2.11.0" || v == "2.11.1" || v == "2.11.2")
                      "org.scala-lang.modules" %% "scala-partest" % "1.0.13"
                    else if (v.startsWith("2.11."))
                      "org.scala-lang.modules" %% "scala-partest" % "1.0.16"
                    else
                      "org.scala-lang.modules" %% "scala-partest" % "1.1.4"
                  },
                  "com.google.javascript" % "closure-compiler" % "v20190415",
                  "org.mozilla" % "rhino" % "1.7.6",
                  "com.googlecode.json-simple" % "json-simple" % "1.1.1" exclude("junit", "junit")
              ) ++ (
                  parallelCollectionsDependencies(scalaVersion.value)
              )
            } else {
              Seq()
            }
          },
>>>>>>> d72b2928

        trgDir
      },

      libraryDependencies ++= {
        if (shouldPartest.value) {
          Seq(
              "org.scala-sbt" % "sbt" % sbtVersion.value,
              {
                val v = scalaVersion.value
                if (v == "2.11.0" || v == "2.11.1" || v == "2.11.2")
                  "org.scala-lang.modules" %% "scala-partest" % "1.0.13"
                else if (v.startsWith("2.11."))
                  "org.scala-lang.modules" %% "scala-partest" % "1.0.16"
                else
                  "org.scala-lang.modules" %% "scala-partest" % "1.1.4"
              }
          )
        } else {
          Seq()
        }
      },

      unmanagedSourceDirectories in Compile += {
        val sourceRoot = (sourceDirectory in Compile).value.getParentFile
        val v = scalaVersion.value
        if (v == "2.11.0" || v == "2.11.1" || v == "2.11.2")
          sourceRoot / "main-partest-1.0.13"
        else
          sourceRoot / "main-partest-1.0.16"
      },

      sources in Compile := {
        if (shouldPartest.value)
          (sources in Compile).value
        else
          Nil
      }
  ).dependsOn(compiler, linker, nodeJSEnv)

  lazy val partestSuite: Project = (project in file("partest-suite")).settings(
      commonSettings,
      fatalWarningsSettings,
      name := "Scala.js partest suite",

      fork in Test := true,
      javaOptions in Test += "-Xmx1G",

      // Override the dependency of partest - see #1889
      dependencyOverrides += "org.scala-lang" % "scala-library" % scalaVersion.value % "test",

      testFrameworks ++= {
        if (shouldPartest.value)
          Seq(new TestFramework("scala.tools.partest.scalajs.Framework"))
        else Seq()
      },

      definedTests in Test ++= Def.taskDyn[Seq[sbt.TestDefinition]] {
        if (shouldPartest.value) Def.task {
          val _ = (fetchScalaSource in partest).value
          Seq(new sbt.TestDefinition(
            s"partest-${scalaVersion.value}",
            // marker fingerprint since there are no test classes
            // to be discovered by sbt:
            new sbt.testing.AnnotatedFingerprint {
              def isModule = true
              def annotationName = "partest"
            },
            true,
            Array()
          ))
        } else {
          Def.task(Seq())
        }
      }.value
  ).dependsOn(partest % "test", library)

  lazy val scalaTestSuite: Project = (project in file("scala-test-suite")).enablePlugins(
      MyScalaJSPlugin
  ).settings(
      commonSettings,
      publishArtifact in Compile := false,

      testOptions += Tests.Argument(TestFrameworks.JUnit, "-a", "-s"),

      unmanagedSources in Test ++= {
        def loadList(listName: String): Set[String] = {
          val listsDir = (resourceDirectory in Test).value / scalaVersion.value
          val buff = scala.io.Source.fromFile(listsDir / listName)
          val lines = buff.getLines().collect {
            case line if !line.startsWith("#") && line.nonEmpty => line
          }.toSeq
          val linesSet = lines.toSet
          if (linesSet.size != lines.size) {
            val msg = listName + " contains contains duplicates: " +
                lines.diff(linesSet.toSeq).toSet
            throw new AssertionError(msg.toString)
          }
          linesSet
        }

        val whitelist: Set[String] = loadList("WhitelistedTests.txt")
        val blacklist: Set[String] = loadList("BlacklistedTests.txt")

        val jUnitTestsPath =
          (fetchScalaSource in partest).value / "test" / "junit"

        val scalaScalaJUnitSources = {
          (jUnitTestsPath ** "*.scala").get.flatMap { file =>
            file.relativeTo(jUnitTestsPath) match {
              case Some(rel) => List((rel.toString.replace('\\', '/'), file))
              case None      => Nil
            }
          }
        }

        // Check the coherence of the lists against the files found.
        val allClasses = scalaScalaJUnitSources.map(_._1).toSet
        val inBothLists = blacklist.intersect(whitelist)
        val allListed = blacklist.union(whitelist)
        val inNoList = allClasses.diff(allListed)
        val nonexistentBlacklisted = blacklist.diff(allClasses)
        val nonexistentWhitelisted = whitelist.diff(allClasses)
        if (inBothLists.nonEmpty || inNoList.nonEmpty ||
            nonexistentBlacklisted.nonEmpty || nonexistentWhitelisted.nonEmpty) {
          val msg = new StringBuffer("Errors in black or white lists.\n")
          if (inBothLists.nonEmpty) {
            msg.append("Sources listed both in black and white list: ")
            msg.append(inBothLists).append('\n')
          }
          if (inNoList.nonEmpty) {
            msg.append("Sources not listed in back or white list: ")
            msg.append(inNoList).append('\n')
          }
          if (nonexistentBlacklisted.nonEmpty) {
            msg.append("Sources not found for blacklisted tests: ")
            msg.append(nonexistentBlacklisted).append('\n')
          }
          if (nonexistentWhitelisted.nonEmpty) {
            msg.append("Sources not found for whitelisted tests: ")
            msg.append(nonexistentWhitelisted).append('\n')
          }
          throw new AssertionError(msg.toString)
        }

        scalaScalaJUnitSources.collect {
          case fTup if whitelist(fTup._1) => fTup._2
        }
      }
  ).withScalaJSCompiler.withScalaJSJUnitPlugin.dependsOn(jUnitRuntime)

}<|MERGE_RESOLUTION|>--- conflicted
+++ resolved
@@ -639,33 +639,11 @@
       testOptions += Tests.Argument(TestFrameworks.JUnit, "-a", "-s")
   )
 
-<<<<<<< HEAD
   lazy val io: Project = (project in file("io/jvm")).settings(
       commonIOSettings,
       libraryDependencies +=
         "com.novocode" % "junit-interface" % "0.9" % "test"
   )
-=======
-  lazy val tools: Project = Project(
-      id = "tools",
-      base = file("tools/jvm"),
-      settings = commonToolsSettings ++ Seq(
-          libraryDependencies ++= Seq(
-              "com.google.javascript" % "closure-compiler" % "v20190415",
-              "com.googlecode.json-simple" % "json-simple" % "1.1.1" exclude("junit", "junit"),
-              "com.novocode" % "junit-interface" % "0.9" % "test"
-          ) ++ (
-              parallelCollectionsDependencies(scalaVersion.value)
-          )
-      )
-  ).dependsOn(irProject)
-
-  lazy val toolsJS: Project = Project(
-      id = "toolsJS",
-      base = file("tools/js"),
-      settings = myScalaJSSettings ++ commonToolsSettings ++ Seq(
-          crossVersion := ScalaJSCrossVersion.binary,
->>>>>>> d72b2928
 
   lazy val ioJS: Project = (project in file("io/js")).enablePlugins(
       MyScalaJSPlugin
@@ -731,7 +709,7 @@
   lazy val linker: Project = (project in file("linker/jvm")).settings(
       commonLinkerSettings,
       libraryDependencies ++= Seq(
-          "com.google.javascript" % "closure-compiler" % "v20181210",
+          "com.google.javascript" % "closure-compiler" % "v20190415",
           "com.novocode" % "junit-interface" % "0.9" % "test"
       ) ++ (
           parallelCollectionsDependencies(scalaVersion.value)
@@ -1738,37 +1716,11 @@
             .call()
         }
 
-<<<<<<< HEAD
         // Checkout proper ref. We do this anyway so we fail if
         // something is wrong
         val git = Git.open(trgDir)
         s.log.info(s"Checking out Scala source version $ver")
         git.checkout().setName(s"v$ver").call()
-=======
-          libraryDependencies ++= {
-            if (shouldPartest.value) {
-              Seq(
-                  "org.scala-sbt" % "sbt" % sbtVersion.value,
-                  {
-                    val v = scalaVersion.value
-                    if (v == "2.11.0" || v == "2.11.1" || v == "2.11.2")
-                      "org.scala-lang.modules" %% "scala-partest" % "1.0.13"
-                    else if (v.startsWith("2.11."))
-                      "org.scala-lang.modules" %% "scala-partest" % "1.0.16"
-                    else
-                      "org.scala-lang.modules" %% "scala-partest" % "1.1.4"
-                  },
-                  "com.google.javascript" % "closure-compiler" % "v20190415",
-                  "org.mozilla" % "rhino" % "1.7.6",
-                  "com.googlecode.json-simple" % "json-simple" % "1.1.1" exclude("junit", "junit")
-              ) ++ (
-                  parallelCollectionsDependencies(scalaVersion.value)
-              )
-            } else {
-              Seq()
-            }
-          },
->>>>>>> d72b2928
 
         trgDir
       },
