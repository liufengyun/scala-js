--- conflicted
+++ resolved
@@ -253,14 +253,9 @@
   lazy val library: Project = Project(
       id = "scalajs-library",
       base = file("library"),
-<<<<<<< HEAD
-      settings = defaultSettings ++ myScalaJSSettings ++ Seq(
+      settings = defaultSettings ++ publishSettings ++ myScalaJSSettings ++ Seq(
           name := "Scala.js library",
           scalacOptions += "-Ydelambdafy:method"
-=======
-      settings = defaultSettings ++ publishSettings ++ myScalaJSSettings ++ Seq(
-          name := "Scala.js library"
->>>>>>> 2bf8a5ba
       ) ++ (
           scalaJSExternalCompileSettings
       ) ++ inConfig(Compile)(Seq(
