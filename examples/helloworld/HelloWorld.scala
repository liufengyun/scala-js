/* Scala.js example code
 * Public domain
 * @author  Sébastien Doeraene
 */

package helloworld

import scala.scalajs.js
import js.annotation._

<<<<<<< HEAD
object HelloWorld {
  def main(args: Array[String]): Unit = {
=======
object HelloWorld extends js.JSApp {
  def main(): Unit = {
>>>>>>> f5f9a515
    import js.DynamicImplicits.truthValue

    if (js.typeOf(js.Dynamic.global.document) != "undefined" &&
        js.Dynamic.global.document &&
        js.Dynamic.global.document.getElementById("playground")) {
      sayHelloFromDOM()
      sayHelloFromTypedDOM()
      sayHelloFromJQuery()
      sayHelloFromTypedJQuery()
    } else {
      println("Hello world!")
    }
  }

  def sayHelloFromDOM(): Unit = {
    val document = js.Dynamic.global.document
    val playground = document.getElementById("playground")

    val newP = document.createElement("p")
    newP.innerHTML = "Hello world! <i>-- DOM</i>"
    playground.appendChild(newP)
  }

  def sayHelloFromTypedDOM(): Unit = {
    val document = window.document
    val playground = document.getElementById("playground")

    val newP = document.createElement("p")
    newP.innerHTML = "Hello world! <i>-- typed DOM</i>"
    playground.appendChild(newP)
  }

  def sayHelloFromJQuery(): Unit = {
    // val $ is fine too, but not very recommended in Scala code
    val jQuery = js.Dynamic.global.jQuery
    val newP = jQuery("<p>").html("Hello world! <i>-- jQuery</i>")
    newP.appendTo(jQuery("#playground"))
  }

  def sayHelloFromTypedJQuery(): Unit = {
    val jQuery = helloworld.JQuery
    val newP = jQuery("<p>").html("Hello world! <i>-- typed jQuery</i>")
    newP.appendTo(jQuery("#playground"))
  }
}

@js.native
@JSGlobalScope
object window extends js.Object {
  val document: DOMDocument = js.native

  def alert(msg: String): Unit = js.native
}

@js.native
trait DOMDocument extends js.Object {
  def getElementById(id: String): DOMElement = js.native
  def createElement(tag: String): DOMElement = js.native
}

@js.native
trait DOMElement extends js.Object {
  var innerHTML: String = js.native

  def appendChild(child: DOMElement): Unit = js.native
}

@js.native
@JSGlobal("jQuery")
object JQuery extends js.Object {
  def apply(selector: String): JQuery = js.native
}

@js.native
trait JQuery extends js.Object {
  def text(value: String): JQuery = js.native
  def text(): String = js.native

  def html(value: String): JQuery = js.native
  def html(): String = js.native

  def appendTo(parent: JQuery): JQuery = js.native
}<|MERGE_RESOLUTION|>--- conflicted
+++ resolved
@@ -8,13 +8,8 @@
 import scala.scalajs.js
 import js.annotation._
 
-<<<<<<< HEAD
 object HelloWorld {
   def main(args: Array[String]): Unit = {
-=======
-object HelloWorld extends js.JSApp {
-  def main(): Unit = {
->>>>>>> f5f9a515
     import js.DynamicImplicits.truthValue
 
     if (js.typeOf(js.Dynamic.global.document) != "undefined" &&
